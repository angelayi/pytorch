--- conflicted
+++ resolved
@@ -3,11 +3,6 @@
 producer_version: "CURRENT_VERSION"
 graph {
   node {
-<<<<<<< HEAD
-    input: "onnx::Pad_0"
-    output: "1"
-    name: "Pad_0"
-=======
     input: "onnx::ConstantOfShape_27"
     output: "onnx::Concat_10"
     name: "ConstantOfShape_0"
@@ -166,11 +161,10 @@
     }
   }
   node {
-    input: "input"
+    input: "onnx::Pad_0"
     input: "onnx::Pad_22"
     output: "23"
     name: "Pad_13"
->>>>>>> 9d05ac13
     op_type: "Pad"
     attribute {
       name: "mode"
