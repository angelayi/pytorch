#include <torch/csrc/distributed/rpc/macros.h>
#include <torch/csrc/distributed/rpc/tensorpipe_utils.h>

#ifdef USE_TENSORPIPE

#ifdef USE_CUDA_NOT_ROCM
#include <c10/core/DeviceGuard.h>
#include <c10/cuda/CUDACachingAllocator.h>
#include <c10/cuda/CUDAGuard.h>
#endif

#include <tensorpipe/tensorpipe.h>

namespace torch {
namespace distributed {
namespace rpc {
namespace {

// The TensorPipe agent splits the RPC message's information across multiple
// payloads. This allows the agent to provide the data to TensorPipe without
// performing a copy into a single contiguous buffer, and without storing it as
// metadata, which is less efficient.

// First come the rpc::Message::type() and ::id().
constexpr int kTpMessageTypeIdx = 0;
constexpr int kTpMessageIdIdx = 1;
// Then comes the rpc::Message::payload();
constexpr int kTpMessagePayloadIdx = 2;
// Last comes the pickle of rpc::Message::tensors() (with the tensors themselves
// stored as, well, tensors in the tensorpipe::Message).
constexpr int kTpMessagePickleIdx = 3;

inline c10::Device indexToDevice(c10::DeviceIndex index) {
  if (index == -1) {
    return c10::Device(at::kCPU);
  } else {
    return c10::Device(at::kCUDA, index);
  }
}

} // namespace

std::tuple<tensorpipe::Message, TensorpipeWriteBuffers> tensorpipeSerialize(
    Message&& rpcMessage,
    std::vector<c10::Device> devices,
    const std::shared_ptr<LazyStreamContext>& ctx) {
  tensorpipe::Message tpMessage;
  TensorpipeWriteBuffers buffers;

  // Metadata
  buffers.type = std::make_unique<MessageType>(rpcMessage.type());
  buffers.id = std::make_unique<int64_t>(rpcMessage.id());
  // kTpMessageTypeIdx = 0
  tpMessage.payloads.push_back(
      tensorpipe::Message::Payload{buffers.type.get(), sizeof(MessageType)});
  // kTpMessageIdIdx = 1
  tpMessage.payloads.push_back(
      tensorpipe::Message::Payload{buffers.id.get(), sizeof(int64_t)});

  // Payload
  buffers.payload = std::move(rpcMessage.payload());
  // TensorPipe uses the same Message class for both reading and writing, thus
  // it uses non-const pointers even though it doesn't modify them when writing.
  // NOLINTNEXTLINE(cppcoreguidelines-pro-type-const-cast)
  char* payloadPtr = const_cast<char*>(buffers.payload.data());
  // kTpMessagePayloadIdx = 2
  tpMessage.payloads.push_back(
      tensorpipe::Message::Payload{payloadPtr, buffers.payload.size()});

  // Tensors
  buffers.tensors = cloneSparseTensors(rpcMessage.tensors()).vec();

  torch::jit::Pickler pickler([&](const void* buf, size_t sz) -> size_t {
    buffers.pickle.insert(
        buffers.pickle.end(),
        static_cast<const char*>(buf),
        static_cast<const char*>(buf) + sz);
    return sz;
  });
  pickler.protocol();
  pickler.pushIValue(buffers.tensors);
  pickler.stop();
  // kTpMessagePickleIdx = 3
  tpMessage.payloads.push_back(tensorpipe::Message::Payload{
      buffers.pickle.data(), buffers.pickle.size()});
  const auto& tensorDataVec = pickler.tensorData();
  for (size_t i = 0; i < tensorDataVec.size(); ++i) {
    // This is different from jit::getWriteableTensorData as it avoids copying
    // tensor to CPU.
    const auto& tensorData =
        jit::getWriteableTensorData(tensorDataVec[i], /* toCpu */ false);
<<<<<<< HEAD
    tensorpipe::Device targetDevice =
        deviceIndices.empty() || deviceIndices[i] == -1
        ? tensorpipe::Device{tensorpipe::kCpuDeviceType, 0}
        : tensorpipe::Device{tensorpipe::kCudaDeviceType, deviceIndices[i]};
=======
    tensorpipe::Device targetDevice = devices.empty() || devices[i].is_cpu()
        ? tensorpipe::Device{tensorpipe::kCpuDeviceType, 0}
        : tensorpipe::Device{tensorpipe::kCudaDeviceType, devices[i].index()};
>>>>>>> ec502873

    // Enforce memory copy if tensor is created from torch::from_blob, means
    // that the tensor doesn't own the memory.
    if (!tensorData.storageHasDeleter()) {
      std::vector<char> storageData(
          tensorData.data(), tensorData.data() + tensorData.sizeInBytes());
      tensorpipe::CpuBuffer buffer;
      buffer.ptr = storageData.data();

      tensorpipe::Message::Tensor tensor;
      tensor.buffer = buffer;
      tensor.length = storageData.size();
      tensor.targetDevice = std::move(targetDevice);

      tpMessage.tensors.push_back(std::move(tensor));
      buffers.copiedTensors.push_back(std::move(storageData));
    } else {
      // TensorPipe uses the same Message class for both reading and writing, so
      // it uses non-const ptrs even though it doesn't modify them when writing.
      // NOLINTNEXTLINE(cppcoreguidelines-pro-type-const-cast)
      char* tensorPtr = const_cast<char*>(tensorData.data());
      if (tensorDataVec[i].device().is_cpu()) {
        tensorpipe::CpuBuffer buffer;
        buffer.ptr = tensorPtr;

        tensorpipe::Message::Tensor tensor;
        tensor.buffer = buffer;
        tensor.length = tensorData.sizeInBytes();
        tensor.targetDevice = std::move(targetDevice);

        tpMessage.tensors.push_back(std::move(tensor));
#ifdef USE_CUDA_NOT_ROCM
      } else if (tensorDataVec[i].device().is_cuda()) {
<<<<<<< HEAD
        auto stream = at::cuda::CUDAStream(
            ctx->getStream(tensorDataVec[i].device().index()));
=======
        auto stream =
            at::cuda::CUDAStream(ctx->getStream(tensorDataVec[i].device()));
>>>>>>> ec502873
        tensorpipe::CudaBuffer buffer;
        buffer.ptr = tensorPtr;
        buffer.stream = stream.stream();

        tensorpipe::Message::Tensor tensor;
        tensor.buffer = buffer;
        tensor.length = tensorData.sizeInBytes();
        tensor.targetDevice = std::move(targetDevice);

        tpMessage.tensors.push_back(std::move(tensor));
        // record tensor data ptrs on TensorPipe streams, so that the tensors
        // won't be destructed before TensorPipe finishing sending them.
        c10::cuda::CUDACachingAllocator::recordStream(
            tensorDataVec[i].storage().data_ptr(), stream);
#endif
      } else {
        TORCH_CHECK(
            false,
            "Attempting to send a Tensor with unexpected device type ",
            tensorDataVec[i].device());
      }
    }
  }

  return std::make_tuple(std::move(tpMessage), std::move(buffers));
}

std::pair<tensorpipe::Allocation, TensorpipeReadBuffers> tensorpipeAllocate(
    const tensorpipe::Descriptor& tpDescriptor,
    const std::shared_ptr<LazyStreamContext>& ctx) {
  tensorpipe::Allocation tpAllocation;
  TensorpipeReadBuffers buffers;

  TORCH_INTERNAL_ASSERT(
      tpDescriptor.payloads.size() == 4,
      "message expected to contain 4 payloads, whereas it contained ",
      tpDescriptor.payloads.size(),
      " payloads");
  tpAllocation.payloads.resize(tpDescriptor.payloads.size());

  TORCH_INTERNAL_ASSERT(
      tpDescriptor.payloads[kTpMessageTypeIdx].length == sizeof(MessageType),
      "first payload expected to contain ",
      sizeof(MessageType),
      " bytes, whereas it contained ",
      tpDescriptor.payloads[kTpMessageTypeIdx].length,
      " bytes");
  buffers.type = std::make_unique<MessageType>();
  tpAllocation.payloads[kTpMessageTypeIdx].data = buffers.type.get();

  TORCH_INTERNAL_ASSERT(
      tpDescriptor.payloads[kTpMessageIdIdx].length == sizeof(int64_t),
      "second payload expected to contain ",
      sizeof(int64_t),
      " bytes, whereas it contained ",
      tpDescriptor.payloads[kTpMessageIdIdx].length,
      " bytes");
  buffers.id = std::make_unique<int64_t>();
  tpAllocation.payloads[kTpMessageIdIdx].data = buffers.id.get();

  // FIXME The two resizes below zero out the vectors, which is not needed.
  buffers.payload.resize(tpDescriptor.payloads[kTpMessagePayloadIdx].length);
  tpAllocation.payloads[kTpMessagePayloadIdx].data = buffers.payload.data();

  buffers.pickle.resize(tpDescriptor.payloads[kTpMessagePickleIdx].length);
  tpAllocation.payloads[kTpMessagePickleIdx].data = buffers.pickle.data();

  size_t numTensors = tpDescriptor.tensors.size();
  tpAllocation.tensors.resize(numTensors);
  for (size_t tensorIdx = 0; tensorIdx < numTensors; ++tensorIdx) {
    const tensorpipe::Descriptor::Tensor& tensor =
        tpDescriptor.tensors[tensorIdx];
    TORCH_INTERNAL_ASSERT(tensor.targetDevice.has_value());
    if (tensor.targetDevice->type == tensorpipe::kCpuDeviceType) {
      buffers.tensors.emplace_back(
          at::getCPUAllocator()->allocate(tensor.length));
      tensorpipe::CpuBuffer buffer;
      buffer.ptr = buffers.tensors.back().get();
      tpAllocation.tensors[tensorIdx].buffer = buffer;
#ifdef USE_CUDA_NOT_ROCM
    } else if (tensor.targetDevice->type == tensorpipe::kCudaDeviceType) {
<<<<<<< HEAD
      auto deviceIndex = tensor.targetDevice->index;
      auto stream = at::cuda::CUDAStream(ctx->getStream(deviceIndex));
=======
      c10::Device device(c10::kCUDA, tensor.targetDevice->index);
      auto stream = at::cuda::CUDAStream(ctx->getStream(device));
>>>>>>> ec502873
      // CUDACachingAllocator will call recordStream accordingly on the current
      // stream.
      at::cuda::CUDAStreamGuard guard(stream);
      buffers.tensors.emplace_back(
          c10::cuda::CUDACachingAllocator::get()->allocate(tensor.length));
      tensorpipe::CudaBuffer buffer;
      buffer.ptr = buffers.tensors.back().get();
      buffer.stream = stream.stream();
      tpAllocation.tensors[tensorIdx].buffer = buffer;
#endif
    } else {
      TORCH_INTERNAL_ASSERT(false, "Unrecognized TensorPipe buffer type.");
    }
  }

  return {std::move(tpAllocation), std::move(buffers)};
}

Message tensorpipeDeserialize(
    tensorpipe::Descriptor&& tpDescriptor,
    TensorpipeReadBuffers&& buffers) {
  // Tensors
  std::vector<at::Tensor> tensors;
  const char* pickleData = buffers.pickle.data();
  size_t pickleLen = buffers.pickle.size();
  size_t picklePos = 0;
  auto pickleReadFunc = [&](char* buf, size_t n) -> size_t {
    if (picklePos >= pickleLen || n == 0) {
      return 0;
    }
    size_t toCopy = std::min(picklePos + n, pickleLen) - picklePos;
    memcpy(buf, pickleData + picklePos, toCopy);
    picklePos += toCopy;
    return toCopy;
  };
  auto tensorReadFunc = [&](const std::string& ename) -> at::DataPtr {
    unsigned long index = std::stoul(ename);
    return std::move(buffers.tensors.at(index));
  };

  // No need to pass typeResolver here, as it always processes string and
  // tensors only
  torch::jit::Unpickler unpickler(
      pickleReadFunc,
      nullptr,
      nullptr,
      tensorReadFunc,
      {},
      /* use_storage_device*/ true);

  auto ival = unpickler.parse_ivalue();
  for (auto&& t : ival.toTensorList()) {
    tensors.emplace_back(std::move(t));
  }

  for (size_t i = 0; i < tpDescriptor.tensors.size(); ++i) {
    auto& tensor = tpDescriptor.tensors[i];
    if (tensor.targetDevice.has_value() &&
        tensor.targetDevice->type == tensorpipe::kCudaDeviceType) {
      TORCH_INTERNAL_ASSERT(
          tensors[i].device() == indexToDevice(tensor.targetDevice->index),
          "Tensor ",
          i,
          " in message ",
          *buffers.id,
          " was expected to be received on device ",
          tensor.targetDevice->index,
          ", but got it on ",
          tensors[i].device());
    }
  }

  return Message(
      std::move(buffers.payload),
      std::move(tensors),
      *buffers.type,
      *buffers.id);
}
} // namespace rpc
} // namespace distributed
} // namespace torch

#endif // USE_TENSORPIPE<|MERGE_RESOLUTION|>--- conflicted
+++ resolved
@@ -89,16 +89,9 @@
     // tensor to CPU.
     const auto& tensorData =
         jit::getWriteableTensorData(tensorDataVec[i], /* toCpu */ false);
-<<<<<<< HEAD
-    tensorpipe::Device targetDevice =
-        deviceIndices.empty() || deviceIndices[i] == -1
-        ? tensorpipe::Device{tensorpipe::kCpuDeviceType, 0}
-        : tensorpipe::Device{tensorpipe::kCudaDeviceType, deviceIndices[i]};
-=======
     tensorpipe::Device targetDevice = devices.empty() || devices[i].is_cpu()
         ? tensorpipe::Device{tensorpipe::kCpuDeviceType, 0}
         : tensorpipe::Device{tensorpipe::kCudaDeviceType, devices[i].index()};
->>>>>>> ec502873
 
     // Enforce memory copy if tensor is created from torch::from_blob, means
     // that the tensor doesn't own the memory.
@@ -132,13 +125,8 @@
         tpMessage.tensors.push_back(std::move(tensor));
 #ifdef USE_CUDA_NOT_ROCM
       } else if (tensorDataVec[i].device().is_cuda()) {
-<<<<<<< HEAD
-        auto stream = at::cuda::CUDAStream(
-            ctx->getStream(tensorDataVec[i].device().index()));
-=======
         auto stream =
             at::cuda::CUDAStream(ctx->getStream(tensorDataVec[i].device()));
->>>>>>> ec502873
         tensorpipe::CudaBuffer buffer;
         buffer.ptr = tensorPtr;
         buffer.stream = stream.stream();
@@ -220,13 +208,8 @@
       tpAllocation.tensors[tensorIdx].buffer = buffer;
 #ifdef USE_CUDA_NOT_ROCM
     } else if (tensor.targetDevice->type == tensorpipe::kCudaDeviceType) {
-<<<<<<< HEAD
-      auto deviceIndex = tensor.targetDevice->index;
-      auto stream = at::cuda::CUDAStream(ctx->getStream(deviceIndex));
-=======
       c10::Device device(c10::kCUDA, tensor.targetDevice->index);
       auto stream = at::cuda::CUDAStream(ctx->getStream(device));
->>>>>>> ec502873
       // CUDACachingAllocator will call recordStream accordingly on the current
       // stream.
       at::cuda::CUDAStreamGuard guard(stream);
