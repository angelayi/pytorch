# Owner(s): ["module: sparse"]

import torch
import random
import itertools
import unittest
from torch.testing import make_tensor
from torch.testing._internal.common_cuda import SM53OrLater, SM80OrLater, TEST_CUSPARSE_GENERIC
from torch.testing._internal.common_utils import \
    (TEST_WITH_ROCM, TEST_SCIPY, TEST_MKL, IS_WINDOWS, TestCase, run_tests, load_tests, coalescedonoff, parametrize,
     _TestParametrizer)
from torch.testing._internal.common_device_type import \
    (ops, instantiate_device_type_tests, dtypes, OpDTypes, dtypesIfCUDA, onlyCPU, onlyCUDA, skipCUDAIfNoCusparseGeneric,
     precisionOverride, skipMeta, skipCUDAIf, skipCUDAIfRocm, skipCPUIfNoMklSparse)
from torch.testing._internal.common_methods_invocations import \
    (op_db, sparse_csr_unary_ufuncs, ReductionOpInfo)
from torch.testing._internal.common_cuda import _get_torch_cuda_version, CUDA11OrLater
from torch.testing._internal.common_dtype import (
    floating_types, all_types_and_complex_and, floating_and_complex_types, floating_types_and,
    all_types_and_complex, floating_and_complex_types_and
)
from test_sparse import CUSPARSE_SPMM_COMPLEX128_SUPPORTED

if TEST_SCIPY:
    import scipy.sparse as sp

# load_tests from torch.testing._internal.common_utils is used to automatically filter tests for
# sharding on sandcastle. This line silences flake warnings
load_tests = load_tests

no_mkl_sparse = IS_WINDOWS or not TEST_MKL

def _check_cusparse_triangular_solve_available():
    version = _get_torch_cuda_version()
    # cusparseSpSM was added in 11.3.1 but we don't have access to patch version
    min_supported_version = (11, 4)
    return version >= min_supported_version

def _check_cusparse_spgemm_available():
    # cusparseSpGEMM was added in 11.0
    version = _get_torch_cuda_version()
    min_supported_version = (11, 0)
    return version >= min_supported_version

def _check_cusparse_sddmm_available():
    version = _get_torch_cuda_version()
    # cusparseSDDMM was added in 11.2.1 but we don't have access to patch version
    min_supported_version = (11, 3)
    return version >= min_supported_version

_sparse_csr_ops = list(filter(lambda op: op.supports_sparse_csr, op_db))
binary_functions_with_dense_output = ['mm', 'mv', ]
binary_ops_with_dense_output = list(filter(lambda op: op.name in binary_functions_with_dense_output, op_db))

UNARY_EWISE_CSR_ALLOW_AUTOGRAD = [
    'abs',
    'conj_physical',
    'neg',
]

# This should be just an import from test_linalg instead of code duplication
# but https://github.com/pytorch/pytorch/pull/63511#discussion_r733989701
def _test_addmm_addmv(
    test_case,
    f,
    t,
    m,
    v,
    *,
    alpha=None,
    beta=None,
    transpose_out=False,
    layout=torch.strided,
    mode=None
):
    """
    Unified test for checking `f(t, m, v, alpha=alpha, beta=beta)` computation,
    where f is `torch.addmv` or `torch.addmm`.
    `transpose_out` controls whether the out argument is in column-major order.
    `layout` controls whether `m` is converted to specified layout or not.
    Custom behaviour is implemented only for torch.sparse_csr layout.
    """
    dtype = t.dtype
    numpy_dtype = dtype
    if dtype in {torch.bfloat16}:
        numpy_dtype = torch.float
    if dtype.is_complex:
        alpha = 0.9 + 0.3j if alpha is None else alpha
        beta = 0.5 + 0.6j if beta is None else beta
    else:
        alpha = 1.2 if alpha is None else alpha
        beta = 0.8 if beta is None else beta

    def convert_layout(mat):
        if layout == torch.sparse_csr:
            return mat.to_sparse_csr()
        else:
            assert mat.layout == layout
            return mat

    if mode == "all_sparse":
        res1 = f(*map(convert_layout, (t, m, v)), alpha=alpha, beta=beta)
        res1 = res1.to_dense()
    elif mode == "dense_result":
        res1 = f(t, convert_layout(m), convert_layout(v), alpha=alpha, beta=beta)
    else:
        res1 = f(t, convert_layout(m), v, alpha=alpha, beta=beta)
    res2 = torch.full_like(res1, float('nan'))
    if transpose_out:
        res2 = res2.t().clone(memory_format=torch.contiguous_format).t()
    f(t, convert_layout(m), v, alpha=alpha, beta=beta, out=res2)
    res3 = alpha * (m.to(numpy_dtype).cpu().numpy() @ v.to(numpy_dtype).cpu().numpy())
    if beta != 0:
        res3 += (beta * t).to(numpy_dtype).cpu().numpy()
    res3 = torch.from_numpy(res3).to(dtype)
    test_case.assertEqual(res1, res2)
    test_case.assertEqual(res1, res3)


class TestSparseCSRSampler(TestCase):

    def test_make_crow_indices(self):
        # Here we test the correctness of the crow_indices algorithm
        # and testing it on CPU and with int32 dtype will be
        # sufficient.
        device = torch.device('cpu')
        index_dtype = torch.int32
        for n_rows in range(1, 10):
            for n_cols in range(1, 10):
                for nnz in range(0, n_rows * n_cols + 1):
                    crow_indices = self._make_crow_indices(
                        n_rows, n_cols, nnz,
                        device=device, dtype=index_dtype)
                    self.assertEqual(len(crow_indices), n_rows + 1)
                    counts = crow_indices[1:] - crow_indices[:-1]
                    self.assertEqual(counts.sum(), nnz)
                    self.assertGreaterEqual(counts.min(), 0)
                    self.assertLessEqual(counts.max(), n_cols)


def _layoutToString(layout):
    return str(layout).lstrip('torch.sparse')[1:].upper()


class _sparse_compressed_layouts(_TestParametrizer):

    def __init__(self, layouts=None):
        if layouts is None:
            # TODO: enable blocked sparse compressed layouts
            layouts = (torch.sparse_csr, torch.sparse_csc, torch.sparse_bsr, torch.sparse_bsc)[:2]
        self._layouts = layouts

    def _parametrize_test(self, test, generic_cls, device_cls):
        for layout in self._layouts:
            yield (test, 'Sparse' + _layoutToString(layout), {'layout': layout})


all_sparse_compressed_layouts = _sparse_compressed_layouts()
basic_sparse_compressed_layouts = _sparse_compressed_layouts((torch.sparse_csr, torch.sparse_csc))
block_sparse_compressed_layouts = _sparse_compressed_layouts((torch.sparse_bsr, torch.sparse_bsc))


class TestSparseCompressed(TestCase):
    """Testing sparse CSR, CSC, BSR, BSC tensor generic features.
    """

    def genTensor(self, size, nnz, *, layout, device=None, dtype=torch.float, index_dtype=torch.int64):
        if device is None:
            device = self.device_type
        return self.genSparseCSRTensor(size, nnz, device=device, dtype=dtype, index_dtype=index_dtype, layout=layout)

    @all_sparse_compressed_layouts
    @onlyCPU
    def test_layout(self, layout):
        sparse = self.genTensor((3, 3), 9, layout=layout)
        self.assertEqual(sparse.layout, layout)

    @all_sparse_compressed_layouts
    def test_is_sparse(self, layout):
        sparse = self.genTensor((3, 3), 9, layout=layout)
        self.assertFalse(sparse.is_sparse)
        if layout == torch.sparse_csr:
            self.assertTrue(sparse.is_sparse_csr)
        else:
            self.assertFalse(sparse.is_sparse_csr)

    @all_sparse_compressed_layouts
    def test_stride(self, layout):
        a = self.genTensor((3, 3), 3, dtype=torch.float, device=self.device_type, index_dtype=torch.int64, layout=layout)

        with self.assertRaisesRegex(RuntimeError, f"Sparse {_layoutToString(layout)} tensors do not have strides"):
            a.stride()

        with self.assertRaisesRegex(RuntimeError, f"Sparse {_layoutToString(layout)} tensors do not have strides"):
            a.stride(-1)

    @all_sparse_compressed_layouts
    def test_storage(self, layout):
        a = self.genTensor((3, 3), 3, dtype=torch.float, device=self.device_type, index_dtype=torch.int64, layout=layout)

        with self.assertRaisesRegex(RuntimeError, "Cannot access storage of SparseCsrTensorImpl"):
            a.storage()

    @all_sparse_compressed_layouts
    def test_is_contiguous(self, layout):
        a = self.genTensor((3, 3), 3, dtype=torch.float, device=self.device_type, index_dtype=torch.int64, layout=layout)

        with self.assertRaisesRegex(RuntimeError, "Tensors of type SparseCsrTensorImpl do not have is_contiguous"):
            a.is_contiguous()

<<<<<<< HEAD
    @basic_sparse_compressed_layouts
=======
    def test_csr_double_to_sparse_csr(self):
        a = self.genSparseCSRTensor((3, 3), 3, dtype=torch.float, device=self.device_type, index_dtype=torch.int64)
        a.to_sparse_csr().to_sparse_csr()

>>>>>>> 39e62e2b
    @dtypes(*all_types_and_complex_and(torch.half, torch.bool, torch.bfloat16))
    def test_constructor_shape_inference(self, layout, device, dtype):
        crow_indices = [0, 2, 4]
        col_indices = [0, 1, 0, 1]
        values = [1, 2, 3, 4]
        sparse = torch.sparse_csr_tensor(torch.tensor(crow_indices, dtype=torch.int64),
                                         torch.tensor(col_indices, dtype=torch.int64),
                                         torch.tensor(values), dtype=dtype, layout=layout, device=device)
        self.assertEqual(torch.tensor(crow_indices, dtype=torch.int64), sparse.crow_indices())
        self.assertEqual((len(crow_indices) - 1, max(col_indices) + 1), sparse.shape)
        self.assertEqual(dtype, sparse.dtype)
        self.assertEqual(torch.device(device), sparse.device)


class TestSparseCSR(TestCase):
    # TODO: move generic test methods to TestSparseCompressed

    @dtypes(*all_types_and_complex_and(torch.half, torch.bool, torch.bfloat16))
    def test_sparse_csr_constructor(self, device, dtype):
        crow_indices = [0, 2, 4]
        col_indices = [0, 1, 0, 1]
        values = [1, 2, 3, 4]
        for index_dtype in [torch.int32, torch.int64]:
            sparse = torch.sparse_csr_tensor(torch.tensor(crow_indices, dtype=index_dtype),
                                             torch.tensor(col_indices, dtype=index_dtype),
                                             torch.tensor(values),
                                             size=(2, 10),
                                             dtype=dtype,
                                             device=device)
            self.assertEqual((2, 10), sparse.shape)
            self.assertEqual(torch.tensor(crow_indices, dtype=index_dtype), sparse.crow_indices())
            self.assertEqual(torch.tensor(col_indices, dtype=index_dtype), sparse.col_indices())
            self.assertEqual(torch.tensor(values, dtype=dtype), sparse.values())

    @dtypes(*all_types_and_complex_and(torch.half, torch.bfloat16, torch.bool))
    def test_sparse_csr_batch_constructor(self, device, dtype):
        batch_shape = (2, 3)
        crow_indices = torch.tensor([0, 2, 4], device=device).repeat(6, 1).reshape(*batch_shape, -1)
        col_indices = torch.tensor([0, 1, 0, 1], device=device).repeat(6, 1).reshape(*batch_shape, -1)
        values = torch.tensor([1, 2, 3, 4], device=device, dtype=dtype).repeat(6, 1).reshape(*batch_shape, -1)
        for index_dtype in [torch.int32, torch.int64]:
            sparse = torch.sparse_csr_tensor(crow_indices.to(index_dtype),
                                             col_indices.to(index_dtype),
                                             values,
                                             size=(*batch_shape, 2, 10),
                                             dtype=dtype,
                                             device=device)
            self.assertEqual((*batch_shape, 2, 10), sparse.shape)
            self.assertEqual(crow_indices.to(index_dtype), sparse.crow_indices())
            self.assertEqual(col_indices.to(index_dtype), sparse.col_indices())
            self.assertEqual(values, sparse.values())

    @dtypes(*all_types_and_complex_and(torch.half, torch.bfloat16, torch.bool))
    def test_sparse_csr_batch_constructor_shape_inference(self, device, dtype):
        batch_shape = (2, 3)
        crow_indices = torch.tensor([0, 2, 4], device=device).repeat(6, 1).reshape(*batch_shape, -1)
        col_indices = torch.tensor([0, 1, 0, 1], device=device).repeat(6, 1).reshape(*batch_shape, -1)
        values = torch.tensor([1, 2, 3, 4], device=device, dtype=dtype).repeat(6, 1).reshape(*batch_shape, -1)
        sparse = torch.sparse_csr_tensor(crow_indices, col_indices, values, dtype=dtype, device=device)
        self.assertEqual((*batch_shape, crow_indices.shape[-1] - 1, col_indices.max() + 1), sparse.shape)

    @dtypes(*all_types_and_complex_and(torch.half, torch.bfloat16, torch.bool))
    def test_sparse_csr_constructor_from_lists(self, device, dtype):
        # without size
        sparse = torch.sparse_csr_tensor([0, 2, 4],
                                         [0, 1, 0, 1],
                                         [1, 2, 3, 4],
                                         dtype=dtype,
                                         device=device)

        self.assertEqual((2, 2), sparse.shape)
        self.assertEqual(4, sparse.numel())
        self.assertEqual(torch.tensor([0, 2, 4], dtype=torch.int64, device=device), sparse.crow_indices())
        self.assertEqual(torch.tensor([0, 1, 0, 1], dtype=torch.int64, device=device), sparse.col_indices())
        self.assertEqual(torch.tensor([1, 2, 3, 4], dtype=dtype, device=device), sparse.values())

        # with size
        for sparse_csr_tensor in [torch.sparse_csr_tensor, torch._sparse_csr_tensor_unsafe]:
            sparse = sparse_csr_tensor([0, 2, 4],
                                       [0, 1, 0, 1],
                                       [1, 2, 3, 4],
                                       size=(2, 10),
                                       dtype=dtype,
                                       device=device)

            self.assertEqual((2, 10), sparse.shape)
            self.assertEqual(torch.tensor([0, 2, 4], dtype=torch.int64, device=device), sparse.crow_indices())
            self.assertEqual(torch.tensor([0, 1, 0, 1], dtype=torch.int64, device=device), sparse.col_indices())
            self.assertEqual(torch.tensor([1, 2, 3, 4], dtype=dtype, device=device), sparse.values())

    @skipMeta
    @dtypes(*all_types_and_complex_and(torch.bool, torch.bfloat16, torch.half))
    def test_empty(self, device, dtype):
        ns = [5, 2, 0]
        batch_shapes = [(), (2,), (2, 3)]
        for m, n, b in itertools.product(ns, ns, batch_shapes):
            shape = (*b, m, n)
            result = torch.empty(shape, dtype=dtype, device=device, layout=torch.sparse_csr)
            self.assertEqual(result.shape, shape)
            self.assertEqual(result.dtype, dtype)
            self.assertEqual(result.device, torch.device(device))
            self.assertEqual(result.layout, torch.sparse_csr)
            self.assertEqual(result.crow_indices().shape, (*b, shape[-2] + 1,))
            self.assertEqual(result.col_indices().shape, (*b, 0,))
            self.assertEqual(result.values().shape, (*b, 0,))
            self.assertEqual(result._nnz(), 0)
            self.assertEqual(result.crow_indices().device, torch.device(device))
            self.assertEqual(result.col_indices().device, torch.device(device))
            self.assertEqual(result.values().device, torch.device(device))
            self.assertEqual(result.crow_indices().dtype, torch.int64)
            self.assertEqual(result.col_indices().dtype, torch.int64)
            self.assertEqual(result.values().dtype, dtype)

    @skipMeta
    @dtypes(*all_types_and_complex_and(torch.bool, torch.half, torch.bfloat16))
    def test_empty_errors(self, device, dtype):
        with self.assertRaisesRegex(RuntimeError, "torch.empty: Only batched sparse CSR tensors are supported, but got size"):
            torch.empty((5,), dtype=dtype, device=device, layout=torch.sparse_csr)

    @skipMeta
    @dtypes(*all_types_and_complex_and(torch.bool, torch.half, torch.bfloat16))
    def test_clone(self, device, dtype):
        from operator import mul
        from functools import reduce
        for batch_shape in ((), (2,), (2, 3)):
            prod = reduce(mul, batch_shape, 1)
            crow_indices = torch.tensor([0, 2, 4], device=device).repeat(prod, 1).reshape(*batch_shape, -1)
            values = torch.tensor([1, 2, 3, 4], device=device, dtype=dtype).repeat(prod, 1).reshape(*batch_shape, -1)
            col_indices = torch.tensor([0, 1, 0, 1], device=device).repeat(prod, 1).reshape(*batch_shape, -1)
            sparse = torch.sparse_csr_tensor(crow_indices, col_indices, values, dtype=dtype, device=device)
            cloned_sparse = sparse.clone()
            self.assertEqual(sparse, cloned_sparse)

    @skipMeta
    @dtypes(*all_types_and_complex_and(torch.half, torch.bool, torch.bfloat16))
    def test_copy(self, device, dtype):

        def run_test(shape, nnz, index_type):
            a = self.genSparseCSRTensor(shape, nnz, dtype=dtype, device=device, index_dtype=index_dtype)
            b = self.genSparseCSRTensor(shape, nnz, dtype=dtype, device=device, index_dtype=index_dtype)

            a.copy_(b)

            self.assertEqual(a, b)

        ns = [5, 2, 0]
        batch_shapes = [(), (2,), (2, 3)]
        for (m, n, b), index_dtype in zip(itertools.product(ns, ns, batch_shapes), [torch.int32, torch.int64]):
            run_test((*b, m, n), 0, index_dtype)
            run_test((*b, m, n), m * n, index_dtype)

    @skipMeta
    @dtypes(*all_types_and_complex_and(torch.half, torch.bool, torch.bfloat16))
    def test_copy_errors(self, device, dtype):
        for index_dtype in [torch.int32, torch.int64]:
            shape1 = (2, 3)
            shape2 = (3, 2)
            a = self.genSparseCSRTensor(shape1, 0, dtype=dtype, device=device, index_dtype=index_dtype)
            b = self.genSparseCSRTensor(shape2, 0, dtype=dtype, device=device, index_dtype=index_dtype)

            with self.assertRaisesRegex(RuntimeError, "only same size tensors are supported."):
                a.copy_(b)

            with self.assertRaisesRegex(RuntimeError, "copy between different layouts is not supported."):
                a.copy_(torch.empty(a.shape, dtype=dtype, device=device))

            b = self.genSparseCSRTensor(shape1, 1, dtype=dtype, device=device, index_dtype=index_dtype)
            with self.assertRaisesRegex(RuntimeError, "only tensors with the same number of specified elements are supported."):
                a.copy_(b)

    @skipMeta
    @dtypes(*all_types_and_complex_and(torch.half, torch.bool, torch.bfloat16))
    def test_resize(self, device, dtype):
        batch_shapes = [(), (2,), (2, 3)]
        for index_dtype, b in zip([torch.int32, torch.int64], batch_shapes):
            shape = (*b, 2, 3)
            nnz = 6
            a = self.genSparseCSRTensor(shape, nnz, dtype=dtype, device=device, index_dtype=index_dtype)

            new_shape = (*b, 4, 5)
            a.resize_(new_shape)

            self.assertEqual(a.shape, new_shape)
            # resize to larger shape doesn't add specified elements
            self.assertEqual(a._nnz(), nnz)

            new_shape = (*b, 1, 5)
            a.resize_(new_shape)

            self.assertEqual(a.shape, new_shape)
            # resize to smaller shape trims specified elements
            self.assertEqual(a._nnz(), 5)

            # trim batched dimensions
            a.resize_(new_shape[-2], new_shape[-1])
            self.assertEqual(a.shape, (new_shape[-2], new_shape[-1]))
            self.assertEqual(a._nnz(), 5)

    @skipMeta
    @dtypes(*all_types_and_complex_and(torch.half, torch.bool, torch.bfloat16))
    def test_resize_errors(self, device, dtype):
        for index_dtype in [torch.int32, torch.int64]:
            shape = (2, 3)
            nnz = 6
            a = self.genSparseCSRTensor(shape, nnz, dtype=dtype, device=device, index_dtype=index_dtype)

            with self.assertRaisesRegex(RuntimeError, "torch.resize_: Only batched sparse CSR tensors are supported."):
                new_shape = (4,)
                a.resize_(new_shape)

            # resizing of columns to smaller size is not implemented
            with self.assertRaisesRegex(
                RuntimeError,
                "torch.resize_: Resizing columns of sparse CSR tensors to a smaller value is not supported.",
            ):
                new_shape = (2, 2)
                a.resize_(new_shape)

    def test_factory_type_invariants_check(self, device):
        with self.assertRaisesRegex(RuntimeError, "both crow_indices and col_indices should have the same type."):
            torch.sparse_csr_tensor(torch.tensor([0, 2, 4], dtype=torch.int64),
                                    torch.tensor([0, 1, 0, 1], dtype=torch.int32),
                                    torch.tensor([1, 2, 3, 4]),
                                    device=device)

        with self.assertRaisesRegex(RuntimeError, r"\"csr_construct_check\" not implemented for 'Short'"):
            torch.sparse_csr_tensor(torch.tensor([0, 2, 4], dtype=torch.int16),
                                    torch.tensor([0, 1, 0, 1], dtype=torch.int16),
                                    torch.tensor([1, 2, 3, 4]),
                                    device=device)

    def test_factory_layout_invariants_check(self, device):
        with self.assertRaisesRegex(RuntimeError, "expected values to be a strided and contiguous tensor"):
            values = torch.tensor([1.], device=device).expand(4,)
            torch.sparse_csr_tensor(torch.tensor([0, 2, 4], device=device),
                                    torch.tensor([0, 1, 0, 1], device=device),
                                    values)

        with self.assertRaisesRegex(RuntimeError, "expected col_indices to be a strided and contiguous tensor"):
            col_indices = torch.tensor([0], device=device).expand(4,)
            torch.sparse_csr_tensor(torch.tensor([0, 2, 4]),
                                    col_indices,
                                    torch.tensor([1, 2, 3, 4]))

        with self.assertRaisesRegex(RuntimeError, "expected crow_indices to be a strided and contiguous tensor"):
            crow_indices = torch.arange(6, device=device)
            torch.sparse_csr_tensor(crow_indices[::2],
                                    torch.tensor([0, 1, 0, 1], device=device),
                                    torch.tensor([1, 2, 3, 4]))

    def test_factory_shape_invariants_check(self, device):
        crow_indices = torch.tensor([0, 2, 4], device=device)
        col_indices = torch.tensor([0, 1, 0, 1], device=device)
        values = torch.tensor([1, 2, 3, 4], device=device)
        size = (2, 10)
        torch.sparse_csr_tensor(crow_indices, col_indices, values, size, device=device)

        with self.assertRaisesRegex(RuntimeError, r"size of a batched CSR tensor must have length >= 2, but got: 1"):
            torch.sparse_csr_tensor(torch.tensor(crow_indices), torch.tensor(col_indices), torch.tensor(values),
                                    size=(2,),
                                    device=device)

        with self.assertRaisesRegex(RuntimeError, r"crow_indices must have dim >= 1 but got crow_indices\.dim\(\)\ = 0"):
            torch.sparse_csr_tensor(torch.zeros((), device=device, dtype=torch.int64),
                                    col_indices,
                                    values,
                                    size,
                                    device=device)

        with self.assertRaisesRegex(RuntimeError, r"col_indices must have dim >= 1 but got col_indices\.dim\(\)\ = 0"):
            torch.sparse_csr_tensor(crow_indices,
                                    torch.zeros((), device=device, dtype=torch.int64),
                                    values,
                                    size,
                                    device=device)

        with self.assertRaisesRegex(RuntimeError, r"values must have dim >= 1 but got values\.dim\(\)\ = 0"):
            torch.sparse_csr_tensor(crow_indices,
                                    col_indices,
                                    torch.zeros((), device=device, dtype=torch.int64),
                                    size,
                                    device=device)

        with self.assertRaisesRegex(RuntimeError,
                                    r"crow_indices\.size\(-1\) must be equal to size\[-2\] \+ 1 \(that is 2\), but got: 3"):
            torch.sparse_csr_tensor(crow_indices, col_indices, values, (1, 1),
                                    device=device)

        with self.assertRaisesRegex(RuntimeError,
                                    r"number of dimensions of crow_indices and col_indices must be the same"):
            torch.sparse_csr_tensor(crow_indices, col_indices.repeat(2, 1), values, size,
                                    device=device)

        with self.assertRaisesRegex(RuntimeError,
                                    r"number of dimensions of indices and values must be the same"):
            torch.sparse_csr_tensor(crow_indices, col_indices, values.repeat(2, 1), size,
                                    device=device)

        with self.assertRaisesRegex(RuntimeError,
                                    r"number of dimensions of indices must be one less"):
            torch.sparse_csr_tensor(crow_indices.repeat(2, 1), col_indices.repeat(2, 1), values.repeat(2, 1), size,
                                    device=device)

        with self.assertRaisesRegex(RuntimeError,
                                    r"all batch dimensions of the provided size \(\[2\]\), indices \(\[2\], \[3\]\),"
                                    r" and values \(\[4\]\) must be the same"):
            torch.sparse_csr_tensor(crow_indices.repeat(2, 1), col_indices.repeat(3, 1), values.repeat(4, 1), (2, 2, 10),
                                    device=device)

    def test_factory_indices_invariants_check(self, device):
        crow_indices = [0, 2, 4]
        col_indices = [0, 1, 0, 1]
        values = [1, 2, 3, 4]
        size = (2, 10)
        with self.assertRaisesRegex(RuntimeError, "0th value of crow_indices must be 0."):
            torch.sparse_csr_tensor(torch.tensor([-1, 0, 4]), torch.tensor(col_indices), torch.tensor(values), size,
                                    device=device)

        with self.assertRaisesRegex(RuntimeError,
                                    "last value of crow_indices should be equal to the length of col_indices."):
            torch.sparse_csr_tensor(torch.tensor([0, 2, 5]), torch.tensor(col_indices), torch.tensor(values), size,
                                    device=device)

        with self.assertRaisesRegex(RuntimeError,
                                    r"at position i \= 2," +
                                    r" the condition crow_indices\[i - 1\] <\= crow_indices\[i\] fails"):
            torch.sparse_csr_tensor(torch.tensor([0, 5, 4]), torch.tensor(col_indices), torch.tensor(values), size,
                                    device=device)

        with self.assertRaisesRegex(RuntimeError, r"col_indices\.min\(\) should be greater or equal to zero"):
            torch.sparse_csr_tensor(torch.tensor(crow_indices), torch.tensor([0, -1, 0, 1]), torch.tensor(values), size,
                                    device=device)

        with self.assertRaisesRegex(RuntimeError, r"size\[-1\] should be greater than col_indices\.max\(\)"):
            torch.sparse_csr_tensor(torch.tensor(crow_indices), torch.tensor([0, 11, 0, 1]), torch.tensor(values), size,
                                    device=device)

    @onlyCUDA
    @dtypes(*all_types_and_complex_and(torch.half, torch.bool, torch.bfloat16))
    def test_factory_device_type_inference(self, device, dtype):
        cpu_cuda = ('cpu', 'cuda')
        cpu_cuda_none = cpu_cuda + (None,)
        for crow_indices_device, col_indices_device, values_device, device in itertools.product(cpu_cuda,
                                                                                                cpu_cuda,
                                                                                                cpu_cuda,
                                                                                                cpu_cuda_none):
            for index_dtype in [torch.int32, torch.int64]:
                crow_indices = torch.tensor([0, 2, 4], dtype=index_dtype, device=crow_indices_device)
                col_indices = torch.tensor([0, 1, 0, 1], dtype=index_dtype, device=col_indices_device)
                values = torch.tensor([1, 2, 3, 4], dtype=dtype, device=values_device)
                if device is None and (crow_indices_device != col_indices_device or
                                       crow_indices_device != values_device):
                    with self.assertRaises(RuntimeError):
                        torch.sparse_csr_tensor(crow_indices,
                                                col_indices,
                                                values,
                                                size=(2, 10),
                                                device=device)
                else:
                    t = torch.sparse_csr_tensor(crow_indices,
                                                col_indices,
                                                values,
                                                size=(2, 10),
                                                device=device)
                    should_be_cuda = (device == 'cuda' or (device is None and values_device == 'cuda'))
                    self.assertEqual(should_be_cuda, t.is_cuda)
                    t.crow_indices().dtype == index_dtype
                    t.col_indices().dtype == index_dtype
                    t.values().dtype == dtype
                    t.crow_indices().device == t.values().device
                    t.col_indices().device == t.values().device

    def test_sparse_csr_print(self, device):
        orig_maxDiff = self.maxDiff
        self.maxDiff = None
        shape_nnz = [
            ((10, 10), 10),
            ((100, 10), 10),
            ((1000, 10), 10)
        ]
        printed = []
        for shape, nnz in shape_nnz:
            values_shape = torch.Size((nnz,))
            col_indices_shape = torch.Size((nnz,))
            crow_indices_shape = torch.Size((shape[0] + 1,))
            printed.append("# shape: {}".format(torch.Size(shape)))
            printed.append("# nnz: {}".format(nnz))
            printed.append("# crow_indices shape: {}".format(crow_indices_shape))
            printed.append("# col_indices shape: {}".format(col_indices_shape))
            printed.append("# values_shape: {}".format(values_shape))
            for index_dtype in [torch.int32, torch.int64]:
                for dtype in floating_types():
                    printed.append("########## {}/{} ##########".format(dtype, index_dtype))
                    x = torch.sparse_csr_tensor(torch.tensor([0, 2, 4], dtype=index_dtype),
                                                torch.tensor([0, 1, 0, 1], dtype=index_dtype),
                                                torch.tensor([1, 2, 3, 4]), dtype=dtype, device=device)
                    printed.append("# sparse tensor")
                    printed.append(str(x))
                    printed.append("# _crow_indices")
                    printed.append(str(x.crow_indices()))
                    printed.append("# _col_indices")
                    printed.append(str(x.col_indices()))
                    printed.append("# _values")
                    printed.append(str(x.values()))
                    printed.append('')
                printed.append('')
        self.assertExpected('\n'.join(printed))
        self.maxDiff = orig_maxDiff

    @dtypes(*all_types_and_complex_and(torch.half, torch.bool, torch.bfloat16))
    def test_sparse_csr_from_dense(self, device, dtype):
        dense = torch.tensor([[4, 5, 0], [0, 0, 0], [1, 0, 0]], dtype=dtype, device=device)
        sparse = dense.to_sparse_csr()
        self.assertEqual(torch.tensor([0, 2, 2, 3], dtype=torch.int64), sparse.crow_indices())
        self.assertEqual(torch.tensor([0, 1, 0], dtype=torch.int64), sparse.col_indices())
        self.assertEqual(torch.tensor([4, 5, 1], dtype=dtype), sparse.values())

        dense = torch.tensor([[0, 0, 0], [0, 0, 1], [1, 0, 0]], dtype=dtype, device=device)
        sparse = dense.to_sparse_csr()
        self.assertEqual(torch.tensor([0, 0, 1, 2], dtype=torch.int64), sparse.crow_indices())
        self.assertEqual(torch.tensor([2, 0], dtype=torch.int64), sparse.col_indices())
        self.assertEqual(torch.tensor([1, 1], dtype=dtype), sparse.values())

        dense = torch.tensor([[2, 2, 2], [2, 2, 2], [2, 2, 2]], dtype=dtype, device=device)
        sparse = dense.to_sparse_csr()
        self.assertEqual(torch.tensor([0, 3, 6, 9], dtype=torch.int64), sparse.crow_indices())
        self.assertEqual(torch.tensor([0, 1, 2] * 3, dtype=torch.int64), sparse.col_indices())
        self.assertEqual(torch.tensor([2] * 9, dtype=dtype), sparse.values())

    @dtypes(*all_types_and_complex_and(torch.half, torch.bool, torch.bfloat16))
    def test_sparse_csr_to_dense(self, device, dtype):
        mn = [5, 2, 0]
        for (m, n) in itertools.product(mn, mn):
            size = (m, n)
            dense = make_tensor(size, dtype=dtype, device=device)
            sparse = dense.to_sparse_csr()
            self.assertEqual(sparse.to_dense(), dense)

        batch_shape = (2, 3)
        crow_indices = torch.tensor([0, 3, 5], device=device).repeat(6, 1).reshape(*batch_shape, -1)
        col_indices = torch.tensor([0, 1, 2, 0, 1], device=device).repeat(6, 1).reshape(*batch_shape, -1)
        values = torch.tensor([1, 2, 1, 3, 4], device=device, dtype=dtype).repeat(6, 1).reshape(*batch_shape, -1)
        csr = torch.sparse_csr_tensor(crow_indices, col_indices, values, dtype=dtype, device=device)
        dense = torch.tensor([[1, 2, 1], [3, 4, 0]], dtype=dtype, device=device).repeat(6, 1).reshape(csr.shape)
        self.assertEqual(csr.to_dense(), dense)

    @skipMeta
    @skipCPUIfNoMklSparse
    @coalescedonoff
    @dtypes(torch.double)
    def test_coo_to_csr_convert(self, device, dtype, coalesced):
        with self.assertRaisesRegex(RuntimeError, "Input is supposed to be a vector"):
            torch._convert_indices_from_coo_to_csr(
                torch.randint(100, (5, 5), device=device),
                size=100)

        size = (5, 5)
        sparse_dim = 2
        nnz = 10
        sparse_coo, _, _ = self.genSparseTensor(size, sparse_dim, nnz, coalesced, device, dtype)
        sparse_csr = sparse_coo.to_sparse_csr()

        self.assertTrue(sparse_csr.is_sparse_csr)
        self.assertEqual(sparse_csr.to_dense(), sparse_coo.to_dense())

        vec = torch.randn((5, 1), dtype=dtype, device=device)
        coo_product = sparse_coo.matmul(vec)
        csr_product = sparse_csr.matmul(vec)

        self.assertEqual(coo_product, csr_product)

        vec = torch.randn((100, 1), dtype=dtype, device=device)
        index = torch.tensor([
            [1, 0, 35, 14, 39, 6, 71, 66, 40, 27],
            [92, 31, 62, 50, 22, 65, 89, 74, 56, 34],
        ], dtype=torch.int32)
        values = torch.tensor([1, 2, 3, 4, 5, 6, 7, 8, 9, 10], dtype=dtype, device=device)
        coo = torch.sparse_coo_tensor(index, values, torch.Size([100, 100]), dtype=dtype, device=device)
        csr = coo.to_sparse_csr()

        self.assertEqual(coo.matmul(vec), csr.matmul(vec))

        col_indices = torch.tensor([
            31, 92, 65, 50, 34, 62, 22, 56, 74, 89
        ], dtype=torch.int64, device=device)
        self.assertEqual(csr.col_indices(), col_indices)

        values = torch.tensor([2, 1, 6, 4, 10, 3, 5, 9, 8, 7], dtype=dtype, device=device)
        self.assertEqual(csr.values(), values)

    @parametrize("blocksize", [2, 4])
    @parametrize("shape", [(24, 24), (12, 24)])
    @dtypes((torch.double, torch.int32), (torch.double, torch.int64))
    @unittest.skipIf(not TEST_SCIPY, "SciPy not found")
    @skipMeta
    def test_csr_to_block_csr(self, device, dtypes, shape, blocksize):
        dtype, index_dtype = dtypes
        m, k = shape
        nnz = random.randint(0, m * k)
        t = self.genSparseCSRTensor((m * blocksize, k * blocksize), nnz, dtype=dtype,
                                    device=device, index_dtype=index_dtype)
        st = sp.csr_matrix((t.values().cpu(), t.col_indices().cpu(), t.crow_indices().cpu()), shape=tuple(t.size()))
        block_t = torch.sparse._csr_to_block_csr(t, (blocksize, blocksize))
        self.assertEqual(block_t.values().dim(), 3)
        block_st = st.tobsr(blocksize=(blocksize, blocksize))
        self.assertEqual(block_t.values().cpu(), block_st.data)
        self.assertEqual(block_t.col_indices().cpu(), torch.tensor(block_st.indices).to(index_dtype))
        self.assertEqual(block_t.crow_indices().cpu(), torch.tensor(block_st.indptr).to(index_dtype))

    @dtypes(torch.double)
    @unittest.skipIf(not TEST_SCIPY, "SciPy not found")
    def test_csr_to_block_csr_errors(self, device, dtype):
        for index_dtype in [torch.int32, torch.int64]:
            nnz = 15
            t = self.genSparseCSRTensor((16, 16), nnz, dtype=dtype,
                                        device=device, index_dtype=index_dtype)
            with self.assertRaisesRegex(RuntimeError, "must be square."):
                block_t = torch.sparse._csr_to_block_csr(t, (2, 3))

            with self.assertRaisesRegex(RuntimeError, r"size \(16, 16\) with block size \(5, 5\)"):
                block_t = torch.sparse._csr_to_block_csr(t, (5, 5))

    @dtypes(*all_types_and_complex_and(torch.half, torch.bool, torch.bfloat16))
    def test_sparse_csr_from_dense_convert_error(self, device, dtype):
        size = (4, 2, 4)
        dense = make_tensor(size, dtype=dtype, device=device)

        with self.assertRaisesRegex(RuntimeError, "Only 2D"):
            sparse = dense.to_sparse_csr()

    # TODO: Support auto generation of device check for sparse tensors
    # See: https://github.com/pytorch/pytorch/issues/59058
    @onlyCUDA
    @dtypes(torch.double)
    def test_matmul_device_mismatch(self, device, dtype):
        cpu = torch.rand((10, 10))
        cuda = cpu.cuda()
        for s, m1, m2 in itertools.product((cpu, cuda), repeat=3):
            csr = m1.to_sparse()
            if s.device == csr.device == m2.device:
                torch.addmm(s, csr, m2)
            else:
                with self.assertRaisesRegex(RuntimeError, "Expected all tensors to be on the same device"):
                    torch.addmm(s, csr, m2)

    @skipCPUIfNoMklSparse
    @skipCUDAIfNoCusparseGeneric
    @dtypes(*floating_and_complex_types())
    @dtypesIfCUDA(*floating_and_complex_types_and(
                  *[torch.half] if SM53OrLater else [],
                  *[torch.bfloat16] if SM80OrLater else []))
    def test_csr_matvec(self, device, dtype):
        side = 100
        for index_dtype in [torch.int32, torch.int64]:
            csr = self.genSparseCSRTensor((side, side), 1000, device=device, dtype=dtype, index_dtype=index_dtype)
            vec = torch.randn(side, dtype=dtype, device=device)

            res = csr.matmul(vec)
            expected = csr.to_dense().matmul(vec)

            self.assertEqual(res, expected)

            bad_vec = torch.randn(side + 10, dtype=dtype, device=device)
            err_msg = "size mismatch, got"
            with self.assertRaisesRegex(RuntimeError, err_msg):
                csr.matmul(bad_vec)

    @onlyCUDA
    @unittest.skipIf(not CUDA11OrLater, "Only CUDA 11+ is supported")
    @dtypes(torch.float32, torch.float64, torch.complex64, torch.complex128)
    def test_baddbmm(self, device, dtype):
        def run_test(c, a, a_batched, b, op_b=False, op_out=False, *, dtype=None, device=None):
            alpha = complex(random.random(), random.random()) if dtype.is_complex else random.random()
            beta = complex(random.random(), random.random()) if dtype.is_complex else random.random()
            b = b.mH if (op_b and a.shape == b.shape) else b

            actual = torch.baddbmm(c, a_batched, b, alpha=alpha, beta=beta)

            out = torch.empty_like(c.mH if op_out and a.shape == b.shape else c)
            torch.baddbmm(c, a_batched, b, alpha=alpha, beta=beta, out=out)

            expected = [torch.addmm(c[i], a, b[i], alpha=alpha, beta=beta) for i in range(c.shape[0])]
            expected = torch.stack(expected, 0)

            self.assertEqual(actual, out)
            self.assertEqual(actual, expected)

        for index_dtype in [torch.int32, torch.int64]:
            for (m, n, k), batch_size, noncontiguous in zip(itertools.product([1, 5], repeat=3), [1, 3], [True, False]):
                nnz = random.randint(0, m * k)
                a = self.genSparseCSRTensor((m, k), nnz, dtype=dtype, device=device, index_dtype=index_dtype)

                # a_batched is a regular CSR tensor but with a batch dimension in the shape
                a_batched = torch._sparse_csr_tensor_unsafe(
                    a.crow_indices(), a.col_indices(), a.values(), (batch_size, m, k))

                b = make_tensor((batch_size, k, n), dtype=dtype, device=device, noncontiguous=noncontiguous)
                c = make_tensor((batch_size, m, n), dtype=dtype, device=device, noncontiguous=noncontiguous)
                for op_b, op_out in itertools.product([True, False], repeat=2):
                    run_test(c, a, a_batched, b, op_b, op_out, dtype=dtype, device=device)

    @onlyCUDA
    @unittest.skipIf(not CUDA11OrLater, "Only CUDA 11+ is supported")
    @skipCUDAIfNoCusparseGeneric
    @dtypes(torch.float32, torch.float64, torch.complex64, torch.complex128)
    def test_bmm(self, device, dtype):
        def run_test(a, a_batched, b, op_b=False, op_out=False, *, dtype=None, device=None):
            b = b.mH if (op_b and a.shape == b.shape) else b

            actual = torch.bmm(a_batched, b)

            out = torch.empty_like(actual.mH if op_out and a.shape == b.shape else actual)
            torch.bmm(a_batched, b, out=out)

            expected = [torch.mm(a, b[i]) for i in range(b.shape[0])]
            expected = torch.stack(expected, 0)

            self.assertEqual(actual, out)
            self.assertEqual(actual, expected)

        for index_dtype in [torch.int32, torch.int64]:
            for (m, n, k), batch_size, noncontiguous in zip(itertools.product([1, 5], repeat=3), [1, 3], [True, False]):
                nnz = random.randint(0, m * k)
                a = self.genSparseCSRTensor((m, k), nnz, dtype=dtype, device=device, index_dtype=index_dtype)

                # a_batched is a regular CSR tensor but with a batch dimension in the shape
                a_batched = torch._sparse_csr_tensor_unsafe(
                    a.crow_indices(), a.col_indices(), a.values(), (batch_size, m, k))

                b = make_tensor((batch_size, k, n), dtype=dtype, device=device, noncontiguous=noncontiguous)
                for op_b, op_out in itertools.product([True, False], repeat=2):
                    run_test(a, a_batched, b, op_b, op_out, dtype=dtype, device=device)

    def run_test_block_addmm_addmv(self, addmv_addmm, c, a, b, op_b=False, op_out=False, *, dtype=None, device=None):
        alpha = complex(random.random(), random.random()) if dtype.is_complex else random.random()
        beta = complex(random.random(), random.random()) if dtype.is_complex else random.random()
        b = b.mH if (op_b and a.shape == b.shape) else b

        actual = addmv_addmm(c, a, b, alpha=alpha, beta=beta)

        out = torch.empty_like(c.mH if op_out and a.shape == b.shape else c)
        addmv_addmm(c, a, b, alpha=alpha, beta=beta, out=out)

        a_bsr = sp.bsr_matrix(
            (
                a.values().cpu().numpy(),
                a.col_indices().cpu().numpy(),
                a.crow_indices().cpu().numpy(),
            ),
            shape=a.shape,
        )
        expected = alpha * (a_bsr * b.cpu().resolve_conj().numpy()) + beta * c.cpu().numpy()
        self.assertEqual(actual, out)
        self.assertEqual(actual, expected)

    @parametrize("block_size", [1, 2, 3])
    @parametrize("index_dtype", [torch.int32, torch.int64])
    @skipCPUIfNoMklSparse
    @unittest.skipIf(not TEST_SCIPY, "SciPy not found")
    @dtypes(torch.float32, torch.float64, torch.complex64, torch.complex128)
    def test_block_addmm(self, device, dtype, index_dtype, block_size):
        for (m, n, k), noncontiguous in zip(itertools.product([1, 5], repeat=3), [True, False]):
            nnz = random.randint(0, m * k)
            if not noncontiguous:
                a = self.genSparseCSRTensor((m * block_size, k * block_size), nnz,
                                            dtype=dtype, device=device, index_dtype=index_dtype)
                a = torch.sparse._csr_to_block_csr(a, (block_size, block_size))
            else:
                a = self.genSparseCSRTensor((m, k), nnz, dtype=dtype, device=device, index_dtype=index_dtype)
                a_data = make_tensor((nnz, block_size, block_size), dtype=dtype, device=device)
                a_data = a_data.mT if noncontiguous else a_data   # Test column-major blocks
                a = torch._sparse_csr_tensor_unsafe(a.crow_indices(), a.col_indices(),
                                                    a_data, (m * block_size, k * block_size))
            b = make_tensor((k * block_size, n * block_size), dtype=dtype, device=device, noncontiguous=noncontiguous)
            c = make_tensor((m * block_size, n * block_size), dtype=dtype, device=device, noncontiguous=noncontiguous)
            for op_b, op_out in itertools.product([True, False], repeat=2):
                self.run_test_block_addmm_addmv(torch.addmm, c, a, b, op_b, op_out, dtype=dtype, device=device)

    @parametrize("block_size", [2, 3])
    @parametrize("index_dtype", [torch.int32, torch.int64])
    @skipCPUIfNoMklSparse
    @unittest.skipIf(not TEST_SCIPY, "SciPy not found")
    @dtypes(torch.float32, torch.float64, torch.complex64, torch.complex128)
    def test_block_addmv(self, device, dtype, index_dtype, block_size):
        # TODO: Explicitly disable block size 1 support
        # if (TEST_WITH_ROCM or not TEST_CUSPARSE_GENERIC) and block_size == 1:
        #     return
        for (m, k), noncontiguous in zip(itertools.product([1, 5], repeat=2), [True, False]):
            nnz = random.randint(0, m * k)
            if not noncontiguous:
                a = self.genSparseCSRTensor((m * block_size, k * block_size), nnz,
                                            dtype=dtype, device=device, index_dtype=index_dtype)
                a = torch.sparse._csr_to_block_csr(a, (block_size, block_size))
            else:
                a = self.genSparseCSRTensor((m, k), nnz, dtype=dtype, device=device, index_dtype=index_dtype)
                a_data = make_tensor((nnz, block_size, block_size), dtype=dtype, device=device)
                a_data = a_data.mT if noncontiguous else a_data   # Test column-major blocks
                a = torch._sparse_csr_tensor_unsafe(a.crow_indices(), a.col_indices(),
                                                    a_data, (m * block_size, k * block_size))
            b = make_tensor((k * block_size,), dtype=dtype, device=device, noncontiguous=noncontiguous)
            c = make_tensor((m * block_size,), dtype=dtype, device=device, noncontiguous=noncontiguous)
            self.run_test_block_addmm_addmv(torch.addmv, c, a, b, dtype=dtype, device=device)

    @parametrize("block_size", [2, 3])
    @parametrize("index_dtype", [torch.int32, torch.int64])
    @skipCPUIfNoMklSparse
    @unittest.skipIf(not TEST_SCIPY, "SciPy not found")
    @dtypes(torch.float32, torch.float64, torch.complex64, torch.complex128)
    def test_block_triangular_solve(self, device, dtype, index_dtype, block_size):
        def run_test(a, b, upper, transpose, unitriangular, op_out):
            actual = torch.triangular_solve(b, a, upper=upper, unitriangular=unitriangular, transpose=transpose)
            actual_X = actual.solution
            actual_A_clone = actual.cloned_coefficient
            self.assertTrue(actual_A_clone.numel() == 0)
            if a._nnz() == 0:
                self.assertTrue(actual_X.isnan().all())
                return

            # TODO: replace with torch method when implemented to_dense() on block sparse tensor
            a_bsr = sp.bsr_matrix(
                (
                    a.values().cpu().numpy(),
                    a.col_indices().cpu().numpy(),
                    a.crow_indices().cpu().numpy(),
                ),
                shape=a.shape,
            )
            expected_X, _ = torch.triangular_solve(
                b,
                torch.tensor(a_bsr.todense(), device=device),
                transpose=transpose,
                upper=upper,
                unitriangular=unitriangular)
            self.assertEqual(actual_X, expected_X)

            out = torch.empty_like(b.mH if op_out and a.shape == b.shape else b)
            torch.triangular_solve(
                b, a,
                upper=upper, unitriangular=unitriangular, transpose=transpose, out=(out, actual_A_clone)
            )
            self.assertEqual(out, actual_X)
            self.assertEqual(out, expected_X)

        for (m, k), noncontiguous in zip(itertools.product([1, 5], repeat=2), [True, False]):
            nnz = random.randint(0, m * m)
            if not noncontiguous:
                a = self.genSparseCSRTensor((m * block_size, m * block_size), nnz,
                                            dtype=dtype, device=device, index_dtype=index_dtype)
                a = torch.sparse._csr_to_block_csr(a, (block_size, block_size))
            else:
                a = self.genSparseCSRTensor((m, m), nnz, dtype=dtype, device=device, index_dtype=index_dtype)
                a_data = make_tensor((nnz, block_size, block_size), dtype=dtype, device=device)
                a_data = a_data.mT if noncontiguous else a_data  # Test column-major blocks
                a = torch._sparse_csr_tensor_unsafe(a.crow_indices(), a.col_indices(),
                                                    a_data, (m * block_size, m * block_size))
            b = make_tensor((m * block_size, k), dtype=dtype, device=device, noncontiguous=noncontiguous)

            for (upper, unitriangular, transpose, op_out) in itertools.product([True, False], repeat=4):
                run_test(a, b, upper, unitriangular, transpose, op_out)

    @skipCPUIfNoMklSparse
    @dtypes(torch.double)
    def test_mm(self, device, dtype):
        def test_shape(di, dj, dk, nnz0=None, nnz1=None):
            for index_dtype in [torch.int32, torch.int64]:
                alpha = random.random()
                beta = random.random()

                def _test(t, x, y):
                    # res = beta * t  + alpha * (x @ y)
                    res = torch.addmm(t, x, y, beta=beta, alpha=alpha)
                    expected = torch.addmm(t, x.to_dense(), y.to_dense(), beta=beta, alpha=alpha)
                    self.assertEqual(res, expected)

                    res = torch.addmm(t, x, y)
                    expected = torch.addmm(t, x.to_dense(), y.to_dense())
                    self.assertEqual(res, expected)

                    res = torch.mm(x, y)
                    expected = torch.mm(x.to_dense(), y.to_dense())
                    self.assertEqual(res, expected)

                if nnz0 is None:
                    nnz0 = random.randint(di * dk // 2, di * dk)
                t = torch.randn(di, dj, dtype=dtype, device=device)
                x = self.genSparseCSRTensor((di, dk), nnz0, device=device, dtype=dtype, index_dtype=index_dtype)
                y = torch.randn(dk, dj, dtype=dtype, device=device)
                _test(t, x, y)

                if nnz1 is None:
                    nnz1 = random.randint(dk * dj // 2, dk * dj)
                t = torch.randn(di, dj, dtype=dtype, device=device)
                x = torch.randn(di, dk, dtype=dtype, device=device)
                y = self.genSparseCSRTensor((dk, dj), nnz1, device=device, dtype=dtype, index_dtype=index_dtype)
                _test(t, x, y)

        for i in range(2, 5):
            for j in range(2, 8):
                for k in range(2, 8):
                    test_shape(i, j, k)
        test_shape(4, 4, 4, 0, 0)

    @skipCPUIfNoMklSparse
    @dtypes(*floating_and_complex_types())
    @dtypesIfCUDA(*floating_and_complex_types_and(
                  *[torch.half] if SM53OrLater and TEST_CUSPARSE_GENERIC else [],
                  *[torch.bfloat16] if SM80OrLater and TEST_CUSPARSE_GENERIC else []))
    @precisionOverride({torch.bfloat16: 1e-2, torch.float16: 1e-2})
    def test_sparse_mm(self, device, dtype):
        def test_shape(d1, d2, d3, nnz, transposed, index_dtype):
            if transposed:
                D = torch.randn(d3, d2, dtype=dtype, device=device).t_()
            else:
                D = torch.randn(d2, d3, dtype=dtype, device=device)
            S = self.genSparseCSRTensor((d1, d2), nnz, device=device, dtype=dtype, index_dtype=index_dtype)
            S_dense = S.to_dense()
            self.assertEqual(torch.sparse.mm(S, D), torch.mm(S_dense, D))

        for index_dtype in [torch.int32, torch.int64]:
            test_shape(7, 8, 9, 20, False, index_dtype)
            test_shape(7, 8, 9, 20, True, index_dtype)

    @dtypes(*floating_and_complex_types())
    @dtypesIfCUDA(*floating_and_complex_types_and(
                  *[torch.half] if SM53OrLater and TEST_CUSPARSE_GENERIC else [],
                  *[torch.bfloat16] if SM80OrLater and TEST_CUSPARSE_GENERIC else []))
    @precisionOverride({torch.bfloat16: 1e-2, torch.float16: 1e-2})
    def test_sparse_addmm(self, device, dtype):
        def test_shape(m, n, p, nnz, broadcast, index_dtype, alpha_beta=None):
            if alpha_beta is None:
                alpha = random.random()
                beta = random.random()
            else:
                alpha, beta = alpha_beta
            if broadcast:
                D1 = make_tensor((), dtype=dtype, device=device)
            else:
                D1 = make_tensor([n, p], dtype=dtype, device=device)
            D2 = make_tensor([m, p], dtype=dtype, device=device)
            S = self.genSparseCSRTensor([n, m], nnz, dtype=dtype, device=device, index_dtype=index_dtype)
            S_dense = S.to_dense()
            Y = torch.sparse.addmm(D1, S, D2, beta=beta, alpha=alpha)
            Y_dense = torch.addmm(D1, S_dense, D2, beta=beta, alpha=alpha)
            self.assertEqual(Y, Y_dense)

        for index_dtype in [torch.int32, torch.int64]:
            test_shape(7, 8, 9, 20, False, index_dtype, None)
            test_shape(7, 8, 9, 20, True, index_dtype, None)
            test_shape(7, 8, 9, 20, False, index_dtype, (1, 0))
            test_shape(7, 8, 9, 20, True, index_dtype, (1, 0))
            test_shape(7, 8, 9, 20, False, index_dtype, (1, 1))
            test_shape(7, 8, 9, 20, True, index_dtype, (1, 1))

    @skipCPUIfNoMklSparse
    @dtypes(*floating_and_complex_types())
    @precisionOverride({torch.double: 1e-8, torch.float: 1e-4, torch.bfloat16: 0.6,
                        torch.half: 1e-1, torch.cfloat: 1e-4, torch.cdouble: 1e-8})
    @dtypesIfCUDA(*floating_types_and(torch.complex64,
                                      *[torch.bfloat16] if SM80OrLater else [],
                                      *[torch.half] if SM53OrLater else [],
                                      *[torch.complex128] if CUSPARSE_SPMM_COMPLEX128_SUPPORTED else []))
    @skipCUDAIf(
        not _check_cusparse_spgemm_available(),
        "cuSparse Generic API SpGEMM is not available"
    )
    def test_addmm_all_sparse_csr(self, device, dtype):
        M = torch.randn(10, 25, device=device).to(dtype)
        m1 = torch.randn(10, 50, device=device).to(dtype)
        m2 = torch.randn(50, 25, device=device).to(dtype)
        _test_addmm_addmv(self, torch.addmm, M, m1, m2, layout=torch.sparse_csr, mode="all_sparse")

        # Test 0-strided
        M = torch.randn(10, 1, device=device).to(dtype).expand(10, 25)
        m1 = torch.randn(10, 1, device=device).to(dtype).expand(10, 50)
        m2 = torch.randn(50, 25, device=device).to(dtype)
        _test_addmm_addmv(self, torch.addmm, M, m1, m2, layout=torch.sparse_csr, mode="all_sparse")

        # Test beta=0, M=nan
        M = torch.full((10, 25), float('nan'), device=device).to(dtype)
        m1 = torch.randn(10, 50, device=device).to(dtype)
        m2 = torch.randn(50, 25, device=device).to(dtype)
        _test_addmm_addmv(self, torch.addmm, M, m1, m2, beta=0, layout=torch.sparse_csr, mode="all_sparse")

        # Test transpose
        for t1, t2, t3, t4 in itertools.product([True, False], repeat=4):
            def maybe_transpose(cond, m):
                if not cond:
                    return m
                return m.t().clone(memory_format=torch.contiguous_format).t()

            M = maybe_transpose(t1, torch.randn(10, 25, device=device).to(dtype))
            m1 = maybe_transpose(t2, torch.randn(10, 50, device=device).to(dtype))
            m2 = maybe_transpose(t3, torch.randn(50, 25, device=device).to(dtype))
            _test_addmm_addmv(self, torch.addmm, M, m1, m2, transpose_out=t4, layout=torch.sparse_csr, mode="all_sparse")

    @onlyCPU
    @skipCPUIfNoMklSparse
    @dtypes(*floating_and_complex_types())
    def test_addmm_dense_result(self, device, dtype):
        M = torch.randn(10, 25, device=device).to(dtype)
        m1 = torch.randn(10, 50, device=device).to(dtype)
        m2 = torch.randn(50, 25, device=device).to(dtype)
        _test_addmm_addmv(self, torch.addmm, M, m1, m2, layout=torch.sparse_csr, mode="dense_result")

        # Test 0-strided
        M = torch.randn(10, 1, device=device).to(dtype).expand(10, 25)
        m1 = torch.randn(10, 1, device=device).to(dtype).expand(10, 50)
        m2 = torch.randn(50, 25, device=device).to(dtype)
        _test_addmm_addmv(self, torch.addmm, M, m1, m2, layout=torch.sparse_csr, mode="dense_result")

        # Test beta=0, M=nan
        M = torch.full((10, 25), float('nan'), device=device).to(dtype)
        m1 = torch.randn(10, 50, device=device).to(dtype)
        m2 = torch.randn(50, 25, device=device).to(dtype)
        _test_addmm_addmv(self, torch.addmm, M, m1, m2, beta=0, layout=torch.sparse_csr, mode="dense_result")

        # Test transpose
        for t1, t2, t3, t4 in itertools.product([True, False], repeat=4):
            def maybe_transpose(cond, m):
                if not cond:
                    return m
                return m.t().clone(memory_format=torch.contiguous_format).t()

            M = maybe_transpose(t1, torch.randn(10, 25, device=device).to(dtype))
            m1 = maybe_transpose(t2, torch.randn(10, 50, device=device).to(dtype))
            m2 = maybe_transpose(t3, torch.randn(50, 25, device=device).to(dtype))
            _test_addmm_addmv(self, torch.addmm, M, m1, m2, transpose_out=t4, layout=torch.sparse_csr, mode="dense_result")

    @parametrize("k", [0, 1, 8])
    @parametrize("n", [0, 1, 10])
    @parametrize("m", [0, 1, 25])
    @skipCPUIfNoMklSparse
    @dtypes(*floating_and_complex_types())
    @dtypesIfCUDA(*floating_types_and(torch.complex64,
                                      *[torch.bfloat16] if SM80OrLater else [],
                                      *[torch.half] if SM53OrLater else [],
                                      *[torch.complex128] if CUSPARSE_SPMM_COMPLEX128_SUPPORTED else []))
    @skipCUDAIf(
        not _check_cusparse_spgemm_available(),
        "cuSparse Generic API SpGEMM is not available"
    )
    @precisionOverride({torch.double: 1e-8, torch.float: 1e-4, torch.bfloat16: 0.6,
                        torch.half: 1e-1, torch.cfloat: 1e-4, torch.cdouble: 1e-8})
    def test_addmm_sizes_all_sparse_csr(self, device, dtype, m, n, k):
        M = torch.randn(n, m, device=device).to(dtype)
        m1 = torch.randn(n, k, device=device).to(dtype)
        m2 = torch.randn(k, m, device=device).to(dtype)
        _test_addmm_addmv(self, torch.addmm, M, m1, m2, layout=torch.sparse_csr, mode="all_sparse")

        M = torch.randn(n, m, device=device).to(dtype).to_sparse_csr()
        m1 = torch.randn(n, k + 1, device=device).to(dtype).to_sparse_csr()
        m2 = torch.randn(k, m, device=device).to(dtype).to_sparse_csr()
        self.assertRaisesRegex(RuntimeError, f"{n}x{k + 1}.*{k}x{m}", lambda: torch.addmm(M, m1, m2))
        self.assertRaisesRegex(RuntimeError, f"{n}x{k + 1}.*{k}x{m}", lambda: torch.mm(m1, m2))

    @skipCPUIfNoMklSparse
    @dtypes(torch.float)
    def test_addmm_errors(self, device, dtype):
        # test that the errors are the same for dense and sparse versions
        import re

        def test1(*, is_sparse):
            # shapes must be compatible for matrix multiplication
            a = make_tensor((2, 3), dtype=dtype, device=device)
            if is_sparse:
                a_sparse = a.to_sparse_csr()
                return torch.addmm(a, a_sparse, a)
            else:
                return torch.addmm(a, a, a)

        def test2(*, is_sparse):
            # mat2 must be a matrix
            a = make_tensor((2, 3), dtype=dtype, device=device)
            if is_sparse:
                a_sparse = a.to_sparse_csr()
                return torch.addmm(a, a_sparse, a.unsqueeze(0))
            else:
                return torch.addmm(a, a, a.unsqueeze(0))

        def test3(*, is_sparse):
            # the first input needs to be 1D or 2D
            a = make_tensor((3, 3), dtype=dtype, device=device)
            if is_sparse:
                a_sparse = a.to_sparse_csr()
                return torch.addmm(a.unsqueeze(0), a_sparse, a)
            else:
                return torch.addmm(a.unsqueeze(0), a, a)

        for test in (test1, test2, test3):
            try:
                test(is_sparse=False)
            except RuntimeError as msg:
                with self.assertRaisesRegex(RuntimeError, re.escape(str(msg))):
                    test(is_sparse=True)

    @skipCPUIfNoMklSparse
    @dtypes(torch.float)
    def test_mm_errors(self, device, dtype):
        # test that the errors are the same for dense and sparse versions
        import re

        def test1(*, is_sparse):
            # shapes must be compatible for matrix multiplication
            a = make_tensor((2, 3), dtype=dtype, device=device)
            if is_sparse:
                a_sparse = a.to_sparse_csr()
                return torch.mm(a_sparse, a)
            else:
                return torch.mm(a, a)

        def test2(*, is_sparse):
            # mat2 must be a matrix
            a = make_tensor((2, 3), dtype=dtype, device=device)
            if is_sparse:
                a_sparse = a.to_sparse_csr()
                return torch.mm(a_sparse, a.unsqueeze(0))
            else:
                return torch.mm(a, a.unsqueeze(0))

        for test in (test1, test2):
            try:
                test(is_sparse=False)
            except RuntimeError as msg:
                with self.assertRaisesRegex(RuntimeError, re.escape(str(msg))):
                    test(is_sparse=True)

    @dtypes(torch.float, torch.double)
    def test_add(self, device, dtype):
        def _test_spadd_shape(nnz, shape):
            # sparse.to_dense() uses torch.add internally so if torch.add is wrong,
            # the dense tensor will be wrong but this test would still pass
            # there's a separate test that checks for the correctness of the .to_dense() call
            x = self.genSparseCSRTensor(shape, nnz, dtype=dtype, device=device, index_dtype=torch.int32)
            y = torch.randn(*shape, dtype=dtype, device=device)
            r = random.random()

            res = torch.add(y, x, alpha=r)
            expected = y + r * x.to_dense()
            self.assertEqual(res, expected)

            # Non contiguous dense tensor
            s = list(shape)
            s[0] = shape[-1]
            s[-1] = shape[0]
            y = torch.randn(*s, dtype=torch.double, device=device)
            y.transpose_(0, len(s) - 1)
            r = random.random()

            res = torch.add(y, x, alpha=r)
            expected = y + r * x.to_dense()

            self.assertEqual(res, expected)

        ns = [2, 5]
        batch_shapes = [(), (2,), (2, 3)]
        for b, m, n in itertools.product(batch_shapes, ns, ns):
            _test_spadd_shape(0, (*b, m, n))
            _test_spadd_shape(m * n // 2, (*b, m, n))
            _test_spadd_shape(m * n, (*b, m, n))

    @dtypes(torch.float, torch.double)
    def test_mul(self, device, dtype):
        def _test_spadd_shape(fn, nnz, shape):
            x = self.genSparseCSRTensor(shape, nnz, dtype=dtype, device=device, index_dtype=torch.int32)
            y = self.genSparseCSRTensor(shape, nnz, dtype=dtype, device=device, index_dtype=torch.int32)

            res = fn(y, x)
            expected = fn(y.to_dense(), x.to_dense()).to_sparse_csr()
            self.assertEqual(res, expected)

        _test_spadd_shape(torch.mul, 100, [100, 100])
        _test_spadd_shape(torch.mul, 0, [100, 100])
        _test_spadd_shape(torch.mul, 100, [100, 1])
        _test_spadd_shape(torch.mul, 100, [1, 100])

        s = torch.sparse_coo_tensor([[0], [1]], [5.0], (2, 3), device=device)
        s = s.to_sparse_csr()
        t23 = s.to_dense()

        if device == 'cpu':
            with self.assertRaisesRegex(RuntimeError, r"mul\(sparse_csr, dense\) is not supported"):
                s * t23
            with self.assertRaisesRegex(RuntimeError, r"mul\(dense, sparse_csr\) is not supported"):
                t23 * s
        elif device == 'cuda':
            with self.assertRaisesRegex(NotImplementedError, "CUDA"):
                s * t23
            with self.assertRaisesRegex(NotImplementedError, "CUDA"):
                t23 * s

    @skipCPUIfNoMklSparse
    @dtypes(torch.float32, torch.float64, torch.complex64, torch.complex128)
    def test_sparse_add(self, device, dtype):
        def run_test(m, n, index_dtype):

            if TEST_WITH_ROCM and dtype.is_complex:
                self.skipTest("ROCm doesn't work with complex dtype correctly.")

            alpha = random.random()
            nnz1 = random.randint(0, m * n)
            nnz2 = random.randint(0, m * n)
            nnz3 = random.randint(0, m * n)

            if TEST_WITH_ROCM:
                # ROCm fails when nnz = 0
                nnz1, nnz2, nnz3 = max(1, nnz1), max(1, nnz2), max(1, nnz3)

            S1 = self.genSparseCSRTensor([m, n], nnz1, dtype=dtype, device=device, index_dtype=index_dtype)
            S2 = self.genSparseCSRTensor([m, n], nnz2, dtype=dtype, device=device, index_dtype=index_dtype)
            S3 = self.genSparseCSRTensor([m, n], nnz3, dtype=dtype, device=device, index_dtype=index_dtype)

            expected = torch.add(S1.to_dense(), S2.to_dense(), alpha=alpha)
            actual = torch.add(S1, S2, alpha=alpha, out=S3)

            self.assertEqual(actual.to_dense(), expected)
            self.assertEqual(S3.to_dense(), expected)

        for index_dtype in [torch.int32, torch.int64]:
            for m, n in itertools.product([3, 5], [3, 5]):
                run_test(m, n, index_dtype)

    @dtypes(torch.float32, torch.float64, torch.complex64, torch.complex128)
    def test_sparse_add_errors(self, device, dtype):
        def run_test(index_type):
            a = self.genSparseCSRTensor((2, 2), 3, dtype=dtype, device=device, index_dtype=index_dtype)
            b = self.genSparseCSRTensor((2, 1), 2, dtype=dtype, device=device, index_dtype=index_dtype)
            with self.assertRaisesRegex(RuntimeError, "Expected input tensors to have the same shape"):
                torch.add(a, b)

        for index_dtype in [torch.int32, torch.int64]:
            run_test(index_dtype)

    @skipCPUIfNoMklSparse
    @skipCUDAIf(
        not _check_cusparse_triangular_solve_available(),
        "cuSparse Generic API SpSV is not available"
    )
    @dtypes(torch.float32, torch.float64, torch.complex64, torch.complex128)
    @precisionOverride({torch.float32: 1e-3, torch.complex64: 1e-3,
                        torch.float64: 1e-8, torch.complex128: 1e-8})
    def test_sparse_triangular_solve(self, device, dtype):

        def run_test(n, k, upper, unitriangular, transpose, zero):
            triangle_function = torch.triu if upper else torch.tril
            make_A = torch.zeros if zero else make_tensor
            A = make_A((n, n), dtype=dtype, device=device)
            A = triangle_function(A)
            A_sparse = A.to_sparse_csr()
            B = make_tensor((n, k), dtype=dtype, device=device)

            expected = torch.triangular_solve(B, A, upper=upper, unitriangular=unitriangular, transpose=transpose)
            expected_X = expected.solution

            actual = torch.triangular_solve(B, A_sparse, upper=upper, unitriangular=unitriangular, transpose=transpose)
            actual_X = actual.solution
            actual_A_clone = actual.cloned_coefficient
            self.assertTrue(actual_A_clone.numel() == 0)
            if A_sparse._nnz() == 0:
                self.assertTrue(actual_X.isnan().all())
                return
            self.assertEqual(actual_X, expected_X)

            # test out with C contiguous strides
            out = torch.empty_strided((n, k), (k, 1), dtype=dtype, device=device)
            torch.triangular_solve(
                B, A_sparse,
                upper=upper, unitriangular=unitriangular, transpose=transpose, out=(out, actual_A_clone)
            )
            self.assertEqual(out, expected_X)

            # test out with F contiguous strides
            out = torch.empty_strided((n, k), (1, n), dtype=dtype, device=device)
            torch.triangular_solve(
                B, A_sparse,
                upper=upper, unitriangular=unitriangular, transpose=transpose, out=(out, actual_A_clone)
            )
            self.assertEqual(out, expected_X)
            self.assertEqual(out.stride(), (1, n))

            # test out with discontiguous strides
            out = torch.empty_strided((2 * n, k), (1, 2 * n), dtype=dtype, device=device)[::2]
            if n > 0 and k > 0:
                self.assertFalse(out.is_contiguous())
                self.assertFalse(out.t().is_contiguous())
            before_stride = out.stride()
            torch.triangular_solve(
                B, A_sparse,
                upper=upper, unitriangular=unitriangular, transpose=transpose, out=(out, actual_A_clone)
            )
            self.assertEqual(out, expected_X)
            self.assertEqual(out.stride(), before_stride)

        ks = [0, 1, 3]
        ns = [5, 3, 0]
        for (k, n), (upper, unitriangular, transpose, zero) in itertools.product(itertools.product(ks, ns),
                                                                                 itertools.product([True, False], repeat=4)):
            run_test(n, k, upper, unitriangular, transpose, zero)

    @skipCUDAIfRocm
    @onlyCUDA
    @skipCUDAIf(
        not _check_cusparse_sddmm_available(),
        "cuSparse Generic API SDDMM is not available"
    )
    @dtypes(torch.float32, torch.float64, torch.complex64, torch.complex128)
    @precisionOverride({torch.float32: 1e-3, torch.complex64: 1e-3,
                        torch.float64: 1e-8, torch.complex128: 1e-8})
    def test_sampled_addmm(self, device, dtype):
        def run_test(c, a, b, op_a, op_b, *, alpha=None, beta=None):
            if dtype.is_complex:
                alpha = random.random() + 0.3j if alpha is None else alpha
                beta = random.random() + 0.6j if beta is None else beta
            else:
                alpha = random.random() if alpha is None else alpha
                beta = random.random() if beta is None else beta

            if op_a and a.shape == b.shape:
                a = a.mH
            if op_b and a.shape == b.shape:
                b = b.mH

            actual = torch.sparse.sampled_addmm(c, a, b, alpha=alpha, beta=beta)

            out = torch.sparse_csr_tensor(
                *map(torch.clone, (actual.crow_indices(), actual.col_indices())),
                torch.empty_like(actual.values()),
                size=c.shape
            )
            torch.sparse.sampled_addmm(c, a, b, alpha=alpha, beta=beta, out=out)

            spy_c = torch.sparse_csr_tensor(c.crow_indices(), c.col_indices(), torch.ones_like(c.values()), size=c.shape)
            expected = alpha * (a @ b) * spy_c.to_dense() + beta * c.to_dense()
            self.assertEqual(actual.to_dense(), out.to_dense())
            self.assertEqual(actual.to_dense(), expected)

        for index_dtype in [torch.int32, torch.int64]:
            for (m, n, k), noncontiguous in zip(itertools.product([1, 5], repeat=3), [True, False]):
                nnz = random.randint(0, m * n)
                c = self.genSparseCSRTensor((m, n), nnz, dtype=dtype, device=device, index_dtype=index_dtype)
                a = make_tensor((m, k), dtype=dtype, device=device, noncontiguous=noncontiguous)
                b = make_tensor((k, n), dtype=dtype, device=device, noncontiguous=noncontiguous)
                for op_a, op_b in itertools.product([True, False], repeat=2):
                    run_test(c, a, b, op_a, op_b)

    @skipCUDAIfRocm
    @onlyCUDA
    @skipCUDAIf(True, "Causes CUDA memory exception, see https://github.com/pytorch/pytorch/issues/72177")
    @skipCUDAIf(
        not _check_cusparse_sddmm_available(),
        "cuSparse Generic API SDDMM is not available"
    )
    @dtypes(torch.float32, torch.float64, torch.complex64, torch.complex128)
    @precisionOverride({torch.float32: 1e-3, torch.complex64: 1e-3,
                        torch.float64: 1e-8, torch.complex128: 1e-8})
    def test_sampled_addmm_zero_sized(self, device, dtype):
        def run_test(c, a, b):
            actual = torch.sparse.sampled_addmm(c, a, b)
            self.assertEqual(actual.shape, c.shape)

        for m, n, k in itertools.product([0, 5], repeat=3):
            c = torch.empty(m, n, dtype=dtype, device=device, layout=torch.sparse_csr)
            a = make_tensor((m, k), dtype=dtype, device=device)
            b = make_tensor((k, n), dtype=dtype, device=device)
            run_test(c, a, b)

    @skipCUDAIfRocm
    @onlyCUDA
    @skipCUDAIf(
        not _check_cusparse_sddmm_available(),
        "cuSparse Generic API SDDMM is not available"
    )
    @dtypes(torch.float32, torch.float64, torch.complex64, torch.complex128)
    def test_sampled_addmm_errors(self, device, dtype):
        # test that the errors are the same for dense and sparse sampled versions
        # import re

        # shapes must be compatible for matrix multiplication
        a = make_tensor((2, 3), dtype=dtype, device=device)
        a_sparse = a.to_sparse_csr()
        with self.assertRaisesRegex(RuntimeError, r"cannot be multiplied"):
            torch.sparse.sampled_addmm(a_sparse, a, a)

        # mat1 must be a matrix
        with self.assertRaisesRegex(RuntimeError, r"Expected mat1 to be a matrix"):
            torch.sparse.sampled_addmm(a_sparse, a.unsqueeze(0), a)

        # mat2 must be a matrix
        with self.assertRaisesRegex(RuntimeError, r"Expected mat2 to be a matrix"):
            torch.sparse.sampled_addmm(a_sparse, a, a.unsqueeze(0))

        a = make_tensor((2, 2), dtype=dtype, device=device)
        b = make_tensor((3, 3), dtype=dtype, device=device)
        b_sparse = b.to_sparse_csr()
        with self.assertRaisesRegex(RuntimeError, r"self dim 0 must match mat1 dim 0"):
            torch.sparse.sampled_addmm(b_sparse, a, a)

        b = make_tensor((2, 3), dtype=dtype, device=device)
        b_sparse = b.to_sparse_csr()
        with self.assertRaisesRegex(RuntimeError, r"self dim 1 must match mat2 dim 1"):
            torch.sparse.sampled_addmm(b_sparse, a, a)

        a = make_tensor((2, 2), dtype=dtype, device=device)
        a_sparse = a.to_sparse_csr()
        with self.assertRaisesRegex(RuntimeError, r"Expected mat1 to have strided layout"):
            torch.sparse.sampled_addmm(a_sparse, a_sparse, a_sparse)

        with self.assertRaisesRegex(RuntimeError, r"Expected mat2 to have strided layout"):
            torch.sparse.sampled_addmm(a_sparse, a, a_sparse)

    @skipMeta
    @dtypes(*all_types_and_complex_and(torch.half, torch.bool, torch.bfloat16))
    def test_coo_csr_conversion(self, device, dtype):
        for m, n in itertools.product([5, 2, 0], [5, 2, 0]):
            size = (m, n)
            dense = make_tensor(size, dtype=dtype, device=device)
            coo_sparse = dense.to_sparse()
            csr_sparse = coo_sparse.to_sparse_csr()

            self.assertEqual(csr_sparse.to_dense(), dense)

    @skipMeta
    @dtypes(*all_types_and_complex_and(torch.half, torch.bool, torch.bfloat16))
    def test_csr_coo_conversion(self, device, dtype):
        for m, n in itertools.product([5, 2, 0], [5, 2, 0]):
            size = (m, n)
            dense = make_tensor(size, dtype=dtype, device=device)
            csr_sparse = dense.to_sparse_csr()
            coo_sparse = csr_sparse.to_sparse()

            self.assertEqual(coo_sparse.to_dense(), dense)

    @ops(_sparse_csr_ops)
    def test_sparse_csr_consistency(self, device, dtype, op):
        samples = list(op.sample_inputs(device, dtype))

        # Fail early to prevent silent success with this test
        ndims_equals_2d = (s.input.ndim == 2 for s in samples)
        if not any(ndims_equals_2d):
            raise ValueError("Expected at least one 2D tensor in samples.")

        for sample in samples:
            assert torch.is_tensor(sample.input)
            # Sparse CSR only supports 2D tensors as inputs
            if sample.input.ndim != 2:
                continue
            # Reductions on sparse CSR require keepdim=True
            if isinstance(op, ReductionOpInfo):
                continue
            expected = op(sample.input)
            assert torch.is_tensor(expected)
            output = op(sample.input.to_sparse_csr())
            assert torch.is_tensor(output)

            self.assertEqual(output.to_dense(), expected)

    # Currently, there is no rule in PyTorch for filling zeros in the outputs
    #   from operations on Sparse CSR tensors. Hence only those operators are supported
    #   which have 0->0 correspondence, example: sin(0) = 0, tan(0) = 0 but
    #   cos(0) = 1 (and hence it's not supported).
    # Note: here, we do this test only for unary operators
    @ops(sparse_csr_unary_ufuncs)
    def test_zero_to_zero_correspondence_unary(self, device, dtype, op):
        zero = torch.zeros((1, 2), dtype=dtype, device=device)
        tensor_explicit_zeros = torch.sparse_csr_tensor([0, 1], [1], [0], dtype=dtype, device=device)

        output_zero = op(zero)
        expected_zero = zero.to(output_zero.dtype)

        output_explicit_zeros = op(tensor_explicit_zeros).to_dense()
        expected_explicit_zeros = tensor_explicit_zeros.to_dense().to(output_explicit_zeros.dtype)

        for (output, expected) in [
                (output_zero, expected_zero),
                (output_explicit_zeros, expected_explicit_zeros)
        ]:
            self.assertEqual(output, expected, f"This operator ({op.name}) should not be supported for "
                             "Sparse CSR as it breaks 0->0 correspondence.")

        for inp in [zero.to_sparse_csr(), tensor_explicit_zeros]:
            self.assertEqual(op(inp).values().numel(), inp.values().numel(),
                             f"{op.name} fails to preserve sparsity pattern.")

    @ops(sparse_csr_unary_ufuncs)
    def test_sparse_csr_unary_out(self, device, dtype, op):
        samples = op.sample_inputs(device, dtype)

        if not op.supports_out:
            self.skipTest("Skipped! Out not supported")

        for sample in samples:
            assert torch.is_tensor(sample.input)
            # Sparse CSR only supports 2D tensors as inputs
            # Fail early to prevent silent success with this test
            if sample.input.ndim != 2:
                raise ValueError("Expected 2D tensor but got tensor with dimension: {sample.input.ndim}.")

            sample.input = sample.input.to_sparse_csr()
            expect = op(sample.input, *sample.args, **sample.kwargs)

            out = self.genSparseCSRTensor(sample.input.size(), sample.input._nnz(),
                                          device=sample.input.device, dtype=expect.dtype,
                                          index_dtype=sample.input.crow_indices().dtype)
            op(sample.input, *sample.args, **sample.kwargs, out=out)

            self.assertEqual(out, expect)

    @ops(sparse_csr_unary_ufuncs)
    def test_sparse_csr_unary_inplace(self, device, dtype, op):
        samples = op.sample_inputs(device, dtype)

        if op.inplace_variant is None:
            self.skipTest("Skipped! Inplace variant not supported!")

        for sample in samples:
            assert torch.is_tensor(sample.input)
            # Sparse CSR only supports 2D tensors as inputs
            # Fail early to prevent silent success with this test
            if sample.input.ndim != 2:
                raise ValueError("Expected 2D tensor but got tensor with dimension: {sample.input.ndim}.")

            sample.input = sample.input.to_sparse_csr()
            expect = op(sample.input, *sample.args, **sample.kwargs)

            if not torch.can_cast(expect.dtype, dtype):
                with self.assertRaisesRegex(RuntimeError, "result type"):
                    op.inplace_variant(sample.input, *sample.args, **sample.kwargs)
                continue

            if sample.input.is_complex() and op.name == "abs":
                with self.assertRaisesRegex(RuntimeError, "not supported"):
                    op.inplace_variant(sample.input, *sample.args, **sample.kwargs)
                continue

            actual = op.inplace_variant(sample.input, *sample.args, **sample.kwargs)

            self.assertIs(actual, sample.input)
            self.assertEqual(actual, expect)

    @ops(sparse_csr_unary_ufuncs, dtypes=OpDTypes.supported, allowed_dtypes=[torch.double, torch.cdouble])
    def test_autograd_sparse_csr_unary(self, device, dtype, op):
        if op.name not in UNARY_EWISE_CSR_ALLOW_AUTOGRAD:
            self.skipTest(f"Skipped! Unary op {op.name} not supported with CSR input and autograd")

        samples = list(op.sample_inputs(device, dtype))

        # Fail early to prevent silent success with this test
        ndims_equals_2d = (s.input.ndim == 2 for s in samples)
        if not any(ndims_equals_2d):
            raise ValueError("Expected at least one 2D tensor in samples.")

        for sample in samples:
            sparse_input = sample.input.to_sparse_csr().requires_grad_(True)

            def fn(input):
                output = op.gradcheck_wrapper(op.get_op(), input, *sample.args, **sample.kwargs)
                if sample.output_process_fn_grad is not None:
                    return sample.output_process_fn_grad(output)
                return output

            # Compute sparse result
            output = fn(sparse_input)
            covector = torch.randn_like(output)
            output.backward(covector)
            self.assertTrue(torch.is_tensor(sparse_input.grad))
            self.assertTrue(sparse_input.grad.is_sparse_csr)

            # Compute dense result and compare with sparse result
            dense_input = sparse_input.detach().to_dense().requires_grad_(True)
            dense_output = fn(dense_input)
            dense_covector = covector.to_dense()
            dense_output.backward(dense_covector)
            self.assertEqual(sparse_input.grad, dense_input.grad)

    @dtypes(torch.float64)
    def test_autograd_dense_output_addmm(self, device, dtype):
        from torch.testing._internal.common_methods_invocations import sample_inputs_addmm

        samples = list(sample_inputs_addmm(None, device, dtype, requires_grad=True))

        # Fail early to prevent silent success with this test
        ndims_equals_2d = (s.args[0].ndim == 2 for s in samples)
        if not any(ndims_equals_2d):
            raise ValueError("Expected at least one 2D tensor in samples to convert to sparse.")

        for sample in samples:
            # TODO: Remove detach once we have autograd support for CSR input
            a = sample.args[0].to_sparse_csr().detach()

            # This path tests the autograd path wrt dense inputs
            for addmm in [torch.addmm, torch.sparse.addmm]:

                def fn(c, b):
                    output = addmm(c, a, b, **sample.kwargs)
                    if sample.output_process_fn_grad is not None:
                        return sample.output_process_fn_grad(output)
                    return output

                self.assertTrue(torch.autograd.gradcheck(fn, [sample.input, sample.args[1]], fast_mode=True))

                # noncontiguous
                c = make_tensor(sample.input.shape, device=device, dtype=dtype, noncontiguous=True, requires_grad=True)
                b = make_tensor(sample.args[1].shape, device=device, dtype=dtype, noncontiguous=True, requires_grad=True)
                self.assertTrue(torch.autograd.gradcheck(fn, [c, b], fast_mode=True))

            # Now test the autograd path wrt sparse inputs
            # TODO: torch.sparse.addmm backward is not implemented for CSR
            for reverse in [True, False]:
                c, b = sample.input, sample.args[1]
                if reverse and a.shape != b.shape:
                    continue

                def fn(a):
                    inputs = (c, b, a) if reverse else (c, a, b)
                    output = torch.addmm(*inputs, **sample.kwargs)
                    if sample.output_process_fn_grad is not None:
                        return sample.output_process_fn_grad(output)
                    return output

                # gradcheck doesn't work for sparse CSR yet, compare against dense path
                # Compute sparse result
                a.requires_grad_(True)
                output = fn(a)
                covector = torch.randn_like(output)
                output.backward(covector)
                self.assertTrue(torch.is_tensor(a.grad))
                self.assertTrue(a.grad.layout == torch.strided)

                # Compute dense result and compare with sparse result
                dense_a = a.detach().to_dense().requires_grad_(True)
                dense_output = fn(dense_a)
                dense_covector = covector.to_dense()
                dense_output.backward(dense_covector)
                self.assertEqual(a.grad, dense_a.grad)

    @skipCUDAIfRocm
    @skipCPUIfNoMklSparse
    @dtypes(torch.float64)
    def test_autograd_dense_output_addmv(self, device, dtype):
        from torch.testing._internal.common_methods_invocations import sample_inputs_addmv

        samples = list(sample_inputs_addmv(None, device, dtype, requires_grad=True))

        # Fail early to prevent silent success with this test
        ndims_equals_2d = (s.args[0].ndim == 2 for s in samples)
        if not any(ndims_equals_2d):
            raise ValueError("Expected at least one 2D tensor in samples to convert to sparse.")

        for sample in samples:
            # TODO: Remove detach once we have autograd support for CSR input
            a = sample.args[0].to_sparse_csr().detach()

            def fn(c, b):
                output = torch.addmv(c, a, b, **sample.kwargs)
                if sample.output_process_fn_grad is not None:
                    return sample.output_process_fn_grad(output)
                return output

            self.assertTrue(torch.autograd.gradcheck(fn, [sample.input, sample.args[1]], fast_mode=True))

            # noncontiguous
            c = make_tensor(sample.input.shape, device=device, dtype=dtype, noncontiguous=True, requires_grad=True)
            b = make_tensor(sample.args[1].shape, device=device, dtype=dtype, noncontiguous=True, requires_grad=True)
            self.assertTrue(torch.autograd.gradcheck(fn, [c, b], fast_mode=True))

    @ops(binary_ops_with_dense_output, dtypes=OpDTypes.supported, allowed_dtypes=[torch.double, ])
    def test_autograd_dense_output(self, device, dtype, op):
        if op.name == "mv" and no_mkl_sparse and self.device_type == 'cpu':
            self.skipTest("MKL Sparse is not available")
        if op.name == "mv" and TEST_WITH_ROCM and self.device_type == 'cuda':
            # mv currently work only on CUDA
            self.skipTest("ROCm is not supported")

        samples = list(op.sample_inputs(device, dtype, requires_grad=True))

        # Fail early to prevent silent success with this test
        ndims_equals_2d = (s.input.ndim == 2 for s in samples)
        if not any(ndims_equals_2d):
            raise ValueError("Expected at least one 2D tensor in samples.")

        # Here we assume that the signature is op(sparse_input, dense_input) -> dense_output
        for sample in samples:
            # TODO: Remove detach once we have autograd support for CSR input
            sparse_input = sample.input.to_sparse_csr().detach()

            def fn(*args):
                output = op.gradcheck_wrapper(op.get_op(), sparse_input, *args, **sample.kwargs)
                if sample.output_process_fn_grad is not None:
                    return sample.output_process_fn_grad(output)
                return output

            self.assertTrue(torch.autograd.gradcheck(fn, sample.args, fast_mode=True))

            # noncontiguous
            args = [make_tensor(a.shape, device=device, dtype=dtype, noncontiguous=True, requires_grad=True) for a in sample.args]
            self.assertTrue(torch.autograd.gradcheck(fn, args, fast_mode=True))

    @dtypes(*all_types_and_complex())
    def test_direct_coo_csr_conversion(self, device, dtype):
        for m, n in itertools.product([5, 2, 0], [5, 2, 0]):
            size = (m, n)
            dense = make_tensor(size, dtype=dtype, device=device)
            coo_sparse = dense.to_sparse_coo()

            self.assertEqual(coo_sparse.to_sparse_csr().to_sparse_coo(), coo_sparse)

    @skipMeta
    @dtypes(*all_types_and_complex_and(torch.half, torch.bool, torch.bfloat16))
    def test_sum(self, device, dtype):
        def run_test(shape, nnz, index_type):
            a = self.genSparseCSRTensor(shape, nnz, dtype=dtype, device=device, index_dtype=index_dtype)
            self.assertEqual(a.sum(), a.values().sum())
            if dtype in floating_types():
                a.requires_grad_(True)
                a.sum().backward()
                self.assertEqual(a.grad, torch.ones(shape, dtype=dtype, device=device))
        for shape, index_dtype in itertools.product(
                [(10, 5), (10, 10)],
                [torch.int32, torch.int64]):
            run_test(shape, 0, index_dtype)
            run_test(shape, max(shape), index_dtype)
            run_test(shape, shape[0] * shape[1], index_dtype)


    @skipMeta
    @dtypes(*all_types_and_complex_and(torch.half, torch.bool, torch.bfloat16))
    def test_transpose(self, device, dtype):

        def run_test(shape, nnz, index_type, dim0, dim1):
            a = self.genSparseCSRTensor(shape, nnz, dtype=dtype, device=device, index_dtype=index_dtype)

            t = a.transpose(dim0, dim1)

            self.assertEqual(t.to_dense(), a.to_dense().transpose(dim0, dim1))

        for shape, index_dtype, (dim0, dim1) in itertools.product(
                [(10, 5), (10, 10)],
                [torch.int32, torch.int64],
                [(0, 0), (0, 1)]):
            run_test(shape, 0, index_dtype, dim0, dim1)
            run_test(shape, max(shape), index_dtype, dim0, dim1)
            run_test(shape, shape[0] * shape[1], index_dtype, dim0, dim1)

    # TODO: This is a stopgap for a rigorous extension of our autograd tests
    # to test the functionality of detach
    @skipMeta
    @dtypes(*all_types_and_complex_and(torch.half, torch.bool, torch.bfloat16))
    def test_exercise_detach(self, device, dtype):
        shape = (3, 3)
        nnz = 4
        for index_dtype in [torch.int32, torch.int64]:
            inp = self.genSparseCSRTensor(shape, nnz, dtype=dtype, device=device, index_dtype=index_dtype)
            detached_inp = inp.detach()
            self.assertEqual(inp, detached_inp)


# e.g., TestSparseCSRCPU and TestSparseCSRCUDA
instantiate_device_type_tests(TestSparseCSR, globals())
instantiate_device_type_tests(TestSparseCompressed, globals())

if __name__ == '__main__':
    run_tests()<|MERGE_RESOLUTION|>--- conflicted
+++ resolved
@@ -208,14 +208,7 @@
         with self.assertRaisesRegex(RuntimeError, "Tensors of type SparseCsrTensorImpl do not have is_contiguous"):
             a.is_contiguous()
 
-<<<<<<< HEAD
     @basic_sparse_compressed_layouts
-=======
-    def test_csr_double_to_sparse_csr(self):
-        a = self.genSparseCSRTensor((3, 3), 3, dtype=torch.float, device=self.device_type, index_dtype=torch.int64)
-        a.to_sparse_csr().to_sparse_csr()
-
->>>>>>> 39e62e2b
     @dtypes(*all_types_and_complex_and(torch.half, torch.bool, torch.bfloat16))
     def test_constructor_shape_inference(self, layout, device, dtype):
         crow_indices = [0, 2, 4]
@@ -232,6 +225,10 @@
 
 class TestSparseCSR(TestCase):
     # TODO: move generic test methods to TestSparseCompressed
+
+    def test_csr_double_to_sparse_csr(self):
+        a = self.genSparseCSRTensor((3, 3), 3, dtype=torch.float, device=self.device_type, index_dtype=torch.int64)
+        a.to_sparse_csr().to_sparse_csr()
 
     @dtypes(*all_types_and_complex_and(torch.half, torch.bool, torch.bfloat16))
     def test_sparse_csr_constructor(self, device, dtype):
