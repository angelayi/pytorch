#include <torch/csrc/jit/passes/memory_planning.h>
#include <torch/csrc/jit/passes/memory_planning/linear_scan.h>

#include <jit/tensorexpr/kernel.h>
#include <torch/csrc/jit/ir/alias_analysis.h>
#include <torch/csrc/jit/jit_log.h>
#include <torch/csrc/jit/runtime/static/ops.h>
#include <limits>

namespace torch {
namespace jit {

int overlap(size_t a, size_t b, size_t c, size_t d) {
  TORCH_INTERNAL_ASSERT(a <= b);
  TORCH_INTERNAL_ASSERT(c <= d);
  size_t outer = std::max(b, d) - std::min(a, c);
  size_t l1 = (b - a), l2 = (d - c);

  // overflow checking since we're dealing with size_t arithmetic
  // as of today (09/02/2021) linear address width on x86 is 48bits (256TB)
  // so this is unneccessary but "640kB [isn't] enough for anyone"
  // so this is necessary
  if (!valid_add(l1, l2) || !valid_sub(outer, l1 + l2)) {
    // sum areas larger than possible outer area (thus overlap)
    // multipoint overlap (sum areas larger than outer area)
    return -1;
  } else if (outer - (l1 + l2) > 0) {
    // outer area larger than sum (no overlap)
    return 1;
  } else {
    // outer area equals sum area (single point overlap)
    return 0;
  }
}

// live ranges overlap like closed intervals (i.e. if .end of one is the same as
// .begin of another)
bool overlapLiveRange(
    const UniqueLiveRange& ulvr1,
    const UniqueLiveRange& ulvr2) {
  return overlap(
             ulvr1.lvr.begin, ulvr1.lvr.end, ulvr2.lvr.begin, ulvr2.lvr.end) <=
      0;
}

// since memory address are zero indexed, offset + size ends at the *beginning*
// of the (offset+size)th byte. hence overlap is like open intervals (i.e.
// overlap is more than at endpoints)
bool overlapMemRegion(const MemRegion& reg1, const MemRegion& reg2) {
  return overlap(
             reg1.offset,
             reg1.offset + reg1.size,
             reg2.offset,
             reg2.offset + reg2.size) < 0;
}

bool overlapAllocs(const MemAllocation& m1, const MemAllocation& m2) {
  return overlapLiveRange(m1.ulvr, m2.ulvr) && overlapMemRegion(m1.reg, m2.reg);
}

// stack all tensors end to end "as you see them" over the entire lifespan of
// the plan
std::vector<MemAllocation> naive(
<<<<<<< HEAD
    std::unordered_map<LiveRange, int64_t, live_range_hash>
        managed_live_ranges) {
  std::map<LiveRange, int64_t, live_range_start_cmp>
      sorted_managed_live_ranges(
          managed_live_ranges.begin(), managed_live_ranges.end());
=======
    SortedLiveRangeMap<size_t> managed_live_ranges) {
>>>>>>> 8d3d5c9c
  std::vector<MemAllocation> allocations;
  allocations.reserve(managed_live_ranges.size());
  size_t offset = 0;
  for (const auto& item : managed_live_ranges) {
    auto ulvr = item.first;
    auto size = item.second;
    auto id = item.first.id;
    auto aligned_size = MemoryPlanner::computeAlignedTensorSize(size);
    allocations.push_back({ulvr, {offset, aligned_size}});
    offset += aligned_size;
  }
  return allocations;
}

c10::optional<size_t> computeStorageSize(const Value& value) {
  auto ttp = value.type()->cast<TensorType>();
  if (!ttp) {
    TORCH_WARN("out isn't a tensortype ", *value.type());
    return c10::nullopt;
  }
  if (!ttp->scalarType().has_value()) {
    TORCH_WARN(
        "This output was profiled but didn't have a scalar type: ",
        *ttp,
        ", ",
        value.debugName());
    return c10::nullopt;
  }
  if (!ttp->sizes().concrete_sizes().has_value()) {
    TORCH_WARN(
        "This output was profiled but doesn't have sizes: ",
        *ttp,
        ", ",
        value.debugName());
    return c10::nullopt;
  }

  auto scalar_type = ttp->scalarType();
  if (!scalar_type.has_value()) {
    TORCH_WARN(
        "This value doesn't have a scalar type", *ttp, ", ", value.debugName());
    return c10::nullopt;
  }

  auto element_size = c10::elementSize(scalar_type.value());
  // TODO: when does this fail? answer: in place mutation
  auto numel = ttp->numel();
  if (!numel.has_value()) {
    TORCH_WARN("doesn't have numel", *ttp, ", ", value.debugName());
    return c10::nullopt;
  }

  return numel.value() * element_size;
}

std::pair<std::vector<int64_t>, std::vector<int64_t>> getSizesStrides(
    const c10::TensorTypePtr& ttp) {
  std::vector<int64_t> sizes;
  auto _sizes = ttp->sizes().concrete_sizes();
  // TODO: why does this break? answer: in place mutation
  // also %9 : Long(requires_grad=0, device=cpu) = prim::Constant[value={0}]()
  if (_sizes.has_value() && _sizes.value().size() > 0 &&
      _sizes.value()[0] != 0) {
    sizes = _sizes.value();
  } else {
    sizes = std::vector<int64_t>{0};
  }
  std::vector<int64_t> strides;
  auto _strides = ttp->strides().concrete_sizes();
  if (_strides.has_value() && _strides.value().size() > 0 &&
      _strides.value()[0] != 0) {
    strides = _strides.value();
  } else {
    strides = at::detail::defaultStrides(sizes);
  }
  return std::make_pair(sizes, strides);
}

Node* insertAllocStorageNode(
    const std::shared_ptr<Graph>& graph,
    size_t total_size) {
  auto* storage = graph->create(prim::AllocateStorage, 1);
  // there is no e.g. ui_ because pytorch doesn't have a uint64 ScalarType
  storage->i_(attr::total_size, (int64_t)total_size);

  auto device_type = jit::tensorexpr::pickDeviceType(graph);
  if (device_type.has_value()) {
    storage->i_(attr::device, static_cast<int8_t>(device_type.value().type()));
  } else {
    storage->i_(attr::device, static_cast<int8_t>(at::kCPU));
  }
  storage->insertBefore(graph->nodes().front());
  return storage;
}

void insertAllocTensorNodes(
    const std::shared_ptr<Graph>& graph,
    Node& storage,
    std::vector<std::pair<const Value*, MemRegion>>&
        managed_value_allocations) {
  for (auto& item : managed_value_allocations) {
    auto val = item.first;
    auto region = item.second;

    // const_cast fishy?
    Node* node = const_cast<Node*>(val->node());

    // the way that this node magically *becomes* the out varaint is simply
    // by add an extra input. this is because op resolution happens
    // at runtime via the op registry (by matching on the schema).
    auto* alloc = graph->create(prim::AllocateTensor, 1);
    node->addInput(alloc->output());
    alloc->insertBefore(node);
    alloc->addInput(storage.output());

    auto ttp = val->type()->expect<c10::TensorType>();
    std::vector<int64_t> sizes, strides;
    std::tie(sizes, strides) = getSizesStrides(ttp);

    alloc->i_(attr::size, (int64_t)region.size);
    alloc->i_(attr::offset, (int64_t)region.offset);
    alloc->is_(attr::sizes, sizes);
    alloc->is_(attr::stride, strides);
    alloc->i_(attr::device, static_cast<int8_t>(storage.i(attr::device)));
    alloc->i_(attr::dtype, static_cast<int8_t>(ttp->scalarType().value()));
  }
}

bool hasOutVariant(Node* node) {
  if (!node->maybeSchema()) {
    return false;
  }
  const auto& node_schema_args = node->schema().arguments();
  for (const auto& variant : getAllOperatorsFor(node->kind())) {
    auto variant_schema = variant->schema();
    // a simple check for an out param is insufficient because ops with multiple
    // out variants e.g. aten::cat.out and aten::cat.names_out
    auto maybe_out_arg_idx = variant_schema.argumentIndexWithName("out");
    if (maybe_out_arg_idx) {
      // out arg should be the *next* arg after current args
      if ((size_t)maybe_out_arg_idx.value() != node_schema_args.size()) {
        return false;
      }
      // functions are contravariant in arguments i.e. args should be "broader"
      // in replacement fn i.e. to check variant_schema.args[] <:
      // node_schema.args[] we check that node_schema.args[i] <:
      // variant_schema[i] for all i <= len(node_schema.args)
      c10::isSubtypeOfList(
          ArrayRef<Argument>(node_schema_args),
          ArrayRef<Argument>(variant_schema.arguments())
              // e.g. maybe_out_arg_idx = 3 means first 3 arg types should
              // satisfy subtype relationship
              .slice(0, maybe_out_arg_idx.value()),
          nullptr);
      return true;
    }
  }
  return false;
}

std::pair<
    FastMap<const Value*, std::pair<UniqueLiveRange, size_t>>,
    std::vector<const Node*>>
getManagedValues(const std::shared_ptr<Graph>& graph, bool frozen = false) {
  AliasDb alias_db(graph, frozen);
  FastSet<const Value*> always_alive_values =
      jit::GetAlwaysAliveValues(graph, alias_db);
  FastMap<const Value*, LiveRange> live_ranges =
      jit::GetLiveness(graph, always_alive_values, alias_db).second;

  FastMap<const Value*, std::pair<UniqueLiveRange, size_t>> managed_values;
  FastSet<const Value*> leaked_values;
  FastMap<Node*, bool> node_has_out_variant;
  std::vector<const Node*> out_nodes;
  for (auto* node : graph->nodes()) {
    auto has_out = hasOutVariant(node);
    node_has_out_variant.insert({node, has_out});
    if (has_out) {
      out_nodes.emplace_back(node);
    }
  }

  for (auto node : graph->nodes()) {
    if (!node_has_out_variant[node]) {
      continue;
    }
    for (const auto* out_v : node->outputs()) {
      if (always_alive_values.count(out_v)) {
        continue;
      }
      auto size = computeStorageSize(*out_v);
      if (size && size.value() > 0 &&
          !isOptimizableContainerType(node, node_has_out_variant)) {
        managed_values.insert(
            {out_v, {{live_ranges[out_v], out_v->debugName()}, size.value()}});
      } else {
        leaked_values.insert(out_v);
      }
    }
  }

  GRAPH_DEBUG("memory planning leaked values: ", c10::Join(",", leaked_values));
  return std::make_pair(managed_values, out_nodes);
}

// "high watermark" of memory
size_t getTotalAllocationSize(std::vector<MemAllocation> allocations) {
  size_t total_size = 0;
  for (const auto& alloc : allocations) {
    total_size = std::max(total_size, alloc.reg.offset + alloc.reg.size);
  }
  return total_size;
}

bool validateAllocations(
    std::vector<MemAllocation> allocations,
    SortedLiveRangeMap<size_t> managed_live_ranges,
    size_t total_size) {
  if (total_size >= (size_t)std::numeric_limits<int64_t>::max) {
    TORCH_WARN("total allocation is too big ", total_size);
    return false;
  }

  for (const auto& alloc1 : allocations) {
    for (const auto& alloc2 : allocations) {
      if (alloc1 == alloc2) {
        continue;
      }
      if (overlapAllocs(alloc1, alloc2)) {
        TORCH_WARN("overlapping allocations: ", alloc1, ", ", alloc2);
        return false;
      }
    }
  }

  if (allocations.size() != managed_live_ranges.size()) {
    TORCH_WARN(
        "not the right number of allocations: ",
        allocations.size(),
        ", ",
        managed_live_ranges.size());
    return false;
  }

  for (const auto& alloc : allocations) {
    if (!valid_add(alloc.reg.offset, alloc.reg.size)) {
      TORCH_WARN(
          "allocation ",
          alloc.reg,
          " beyond int64_t mem limit: ",
          sizeof(int64_t));
      return false;
    }

    if (!valid_sub(total_size, alloc.reg.offset + alloc.reg.size)) {
      // if this overflows then alloc.reg.offset + alloc.reg.size > total_size
      TORCH_WARN(
          "allocation exceeds total size: ", alloc.reg, ", ", total_size);
      return false;
    }

    if (managed_live_ranges.count(alloc.ulvr) == 0 ||
        // leq because word alignment increases requirements
        // (recomputing aligned size is overkill here)
        managed_live_ranges[alloc.ulvr] > alloc.reg.size) {
      TORCH_WARN(
          "wrong size allocation: ",
          alloc.ulvr,
          ", ",
          managed_live_ranges[alloc.ulvr],
          ", ",
          alloc.reg.size);
      return false;
    }
  }

  return true;
}

void planMemory(const std::shared_ptr<Graph>& graph, Strategy strat) {
  FastMap<const Value*, std::pair<UniqueLiveRange, size_t>> managed_values;
  std::vector<const Node*> out_nodes;
  std::tie(managed_values, out_nodes) = getManagedValues(graph);
  SortedLiveRangeMap<size_t> managed_live_ranges;
  for (auto& item : managed_values) {
    auto ulvr = item.second.first;
    auto size = item.second.second;
    managed_live_ranges.insert({ulvr, size});
  }
  std::vector<MemAllocation> allocations;
  switch (strat) {
    case Strategy::NAIVE: {
      allocations = naive(managed_live_ranges);
      break;
    }
<<<<<<< HEAD
    case Strategy::LINEAR_SCAN: {
      allocations = linearScanHeuristic(managed_live_ranges);
      break;
    };
=======
>>>>>>> 8d3d5c9c
    default:
      return;
  }

  auto total_size = getTotalAllocationSize(allocations);

  TORCH_INTERNAL_ASSERT(
      validateAllocations(allocations, managed_live_ranges, total_size),
      "invalid allocation",
      strat);

  GRAPH_DEBUG("\ngraph before inserting storage node\n", *graph);

  auto storage_node = insertAllocStorageNode(graph, total_size);
  GRAPH_DEBUG("\ngraph after inserting storage node\n", *graph);

  // the only way to identify an allocation with the value that needs it
  // is by matching on live range and size request. but we need the original
  // size request because alignment will grow the request (concretely
  // doing
  // managed_values[alloc.lvr].second == allocations_map[alloc.lvr].size
  // will fail because MemRegion.size >= managed_values[alloc.lvr].second
  SortedLiveRangeMap<MemRegion> allocations_map;
  for (const auto& alloc : allocations) {
    allocations_map.insert({alloc.ulvr, alloc.reg});
  }

  std::vector<std::pair<const Value*, MemRegion>> managed_value_allocations;
  managed_value_allocations.reserve(managed_values.size());
  for (auto& item : managed_values) {
    auto val = item.first;
    auto ulvr = item.second.first;
    auto reg = allocations_map.at(ulvr);
    managed_value_allocations.emplace_back(val, reg);
  }

  insertAllocTensorNodes(graph, *storage_node, managed_value_allocations);
  GRAPH_DEBUG("\ngraph after inserting alloc nodes\n", *graph);
}
} // namespace jit
} // namespace torch<|MERGE_RESOLUTION|>--- conflicted
+++ resolved
@@ -61,15 +61,7 @@
 // stack all tensors end to end "as you see them" over the entire lifespan of
 // the plan
 std::vector<MemAllocation> naive(
-<<<<<<< HEAD
-    std::unordered_map<LiveRange, int64_t, live_range_hash>
-        managed_live_ranges) {
-  std::map<LiveRange, int64_t, live_range_start_cmp>
-      sorted_managed_live_ranges(
-          managed_live_ranges.begin(), managed_live_ranges.end());
-=======
     SortedLiveRangeMap<size_t> managed_live_ranges) {
->>>>>>> 8d3d5c9c
   std::vector<MemAllocation> allocations;
   allocations.reserve(managed_live_ranges.size());
   size_t offset = 0;
@@ -365,13 +357,10 @@
       allocations = naive(managed_live_ranges);
       break;
     }
-<<<<<<< HEAD
     case Strategy::LINEAR_SCAN: {
       allocations = linearScanHeuristic(managed_live_ranges);
       break;
     };
-=======
->>>>>>> 8d3d5c9c
     default:
       return;
   }
