"""
 Macros for selecting with / without various GPU libraries.  Most of these are meant to be used
 directly by tensorflow in place of their build's own configure.py + bazel-gen system.
"""

load("@bazel_skylib//lib:selects.bzl", "selects")
load("@rules_cc//cc:defs.bzl", "cc_library")

def if_cuda(if_true, if_false = []):
    """Helper for selecting based on the whether CUDA is configured. """
    return selects.with_or({
        "@//tools/config:cuda_enabled_and_capable": if_true,
        "//conditions:default": if_false,
    })

def if_tensorrt(if_true, if_false = []):
    """Helper for selecting based on the whether TensorRT is configured. """
    return select({
        "//conditions:default": if_false,
    })

def if_rocm(if_true, if_false = []):
    """Helper for selecting based on the whether ROCM is configured. """
    return select({
        "//conditions:default": if_false,
    })

def if_sycl(if_true, if_false = []):
    """Helper for selecting based on the whether SYCL/ComputeCPP is configured."""

    # NOTE: Tensorflow expects some stange behavior (see their if_sycl) if we
    # actually plan on supporting this at some point.
    return select({
        "//conditions:default": if_false,
    })

def if_ccpp(if_true, if_false = []):
    """Helper for selecting based on the whether ComputeCPP is configured. """
    return select({
        "//conditions:default": if_false,
    })

def cuda_default_copts():
    return if_cuda(["-DGOOGLE_CUDA=1"])

def cuda_default_features():
    return if_cuda(["-per_object_debug_info", "-use_header_modules", "cuda_clang"])

def rocm_default_copts():
    return if_rocm(["-x", "rocm"])

def rocm_copts(opts = []):
    return rocm_default_copts() + if_rocm(opts)

def cuda_is_configured():
    # FIXME(dcollins): currently only used by tensorflow's xla stuff, which we aren't building.  However bazel
    # query hits it so this needs to be defined.  Because bazel doesn't actually resolve config at macro expansion
    # time, `select` can't be used here (since xla expects lists of strings and not lists of select objects).
    # Instead, the xla build rules must be rewritten to use `if_cuda_is_configured`
    return False

def if_cuda_is_configured(x):
    return if_cuda(x, [])

def if_rocm_is_configured(x):
<<<<<<< HEAD
    return if_rocm(x, [])

# Forked from header_template_rule. header_template_rule is not
# compatible with our usage of select because its substitutions
# attribute is a dict, and dicts may not be appended with select. We
# get around this limitation by using a list as our substitutions.
def _cmake_configure_file_impl(ctx):
    command = ["cat $1"]
    for definition in ctx.attr.definitions:
        command.append(
            "| sed 's@#cmakedefine {}@#define {}@'".format(
                definition,
                definition,
            ),
        )

    # Replace any that remain with /* #undef FOO */.
    command.append("| sed --regexp-extended 's@#cmakedefine (\\w+)@/* #undef \\1 */@'")
    command.append("> $2")

    ctx.actions.run_shell(
        inputs = [ctx.file.src],
        outputs = [ctx.outputs.out],
        command = " ".join(command),
        arguments = [
            ctx.file.src.path,
            ctx.outputs.out.path,
        ],
    )
    return [
        # create a provider which says that this
        # out file should be made available as a header
        CcInfo(compilation_context = cc_common.create_compilation_context(

            # pass out the include path for finding this header
            includes = depset([ctx.outputs.out.dirname, ctx.bin_dir.path]),

            # and the actual header here.
            headers = depset([ctx.outputs.out]),
        )),
    ]

cmake_configure_file = rule(
    implementation = _cmake_configure_file_impl,
    doc = """
Mimics CMake's configure_file in Bazel.

Args:
  name: A unique name for this rule.
  src: The input file template.
  out: The generated output.
  definitions: A mapping of identifier in template to its value.
""",
    attrs = {
        # We use attr.string_list for compatibility with select and
        # config_setting. See the comment above _cmake_configure_file_impl
        # for more information.
        "definitions": attr.string_list(mandatory = True),
        "out": attr.output(mandatory = True),
        "src": attr.label(
            mandatory = True,
            allow_single_file = True,
        ),
    },
    # output_to_genfiles is required for header files.
    output_to_genfiles = True,
)

rules = struct(
    cc_library = cc_library,
    cmake_configure_file = cmake_configure_file,
    select = select,
)
=======
    return if_rocm(x, [])
>>>>>>> adfddb81
<|MERGE_RESOLUTION|>--- conflicted
+++ resolved
@@ -63,80 +63,10 @@
     return if_cuda(x, [])
 
 def if_rocm_is_configured(x):
-<<<<<<< HEAD
     return if_rocm(x, [])
-
-# Forked from header_template_rule. header_template_rule is not
-# compatible with our usage of select because its substitutions
-# attribute is a dict, and dicts may not be appended with select. We
-# get around this limitation by using a list as our substitutions.
-def _cmake_configure_file_impl(ctx):
-    command = ["cat $1"]
-    for definition in ctx.attr.definitions:
-        command.append(
-            "| sed 's@#cmakedefine {}@#define {}@'".format(
-                definition,
-                definition,
-            ),
-        )
-
-    # Replace any that remain with /* #undef FOO */.
-    command.append("| sed --regexp-extended 's@#cmakedefine (\\w+)@/* #undef \\1 */@'")
-    command.append("> $2")
-
-    ctx.actions.run_shell(
-        inputs = [ctx.file.src],
-        outputs = [ctx.outputs.out],
-        command = " ".join(command),
-        arguments = [
-            ctx.file.src.path,
-            ctx.outputs.out.path,
-        ],
-    )
-    return [
-        # create a provider which says that this
-        # out file should be made available as a header
-        CcInfo(compilation_context = cc_common.create_compilation_context(
-
-            # pass out the include path for finding this header
-            includes = depset([ctx.outputs.out.dirname, ctx.bin_dir.path]),
-
-            # and the actual header here.
-            headers = depset([ctx.outputs.out]),
-        )),
-    ]
-
-cmake_configure_file = rule(
-    implementation = _cmake_configure_file_impl,
-    doc = """
-Mimics CMake's configure_file in Bazel.
-
-Args:
-  name: A unique name for this rule.
-  src: The input file template.
-  out: The generated output.
-  definitions: A mapping of identifier in template to its value.
-""",
-    attrs = {
-        # We use attr.string_list for compatibility with select and
-        # config_setting. See the comment above _cmake_configure_file_impl
-        # for more information.
-        "definitions": attr.string_list(mandatory = True),
-        "out": attr.output(mandatory = True),
-        "src": attr.label(
-            mandatory = True,
-            allow_single_file = True,
-        ),
-    },
-    # output_to_genfiles is required for header files.
-    output_to_genfiles = True,
-)
 
 rules = struct(
     cc_library = cc_library,
     cmake_configure_file = cmake_configure_file,
     select = select,
-)
-=======
-    return if_rocm(x, [])
->>>>>>> adfddb81
+)