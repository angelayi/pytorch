--- conflicted
+++ resolved
@@ -5,12 +5,9 @@
 
 from typing import Any, Dict, Union, Set, Type
 
-<<<<<<< HEAD
-DataPipe = Union[IterDataPipe, MapDataPipe]
-=======
 __all__ = ["traverse", ]
 
->>>>>>> 25f9400d
+DataPipe = Union[IterDataPipe, MapDataPipe]
 reduce_ex_hook = None
 
 
@@ -19,12 +16,7 @@
 
 
 # TODO(VitalyFedyunin): Make sure it works without dill module installed
-<<<<<<< HEAD
-def list_connected_datapipes(scan_obj, only_datapipe, cache):
-=======
 def _list_connected_datapipes(scan_obj, only_datapipe, cache):
-
->>>>>>> 25f9400d
     f = io.BytesIO()
     p = pickle.Pickler(f)  # Not going to work for lambdas, but dill infinite loops on typing and can't be used as is
 
@@ -76,13 +68,8 @@
         raise RuntimeError("Expected `IterDataPipe` or `MapDataPipe`, but {} is found".format(type(datapipe)))
 
     cache.add(datapipe)
-<<<<<<< HEAD
-    items = list_connected_datapipes(datapipe, only_datapipe, cache)
+    items = _list_connected_datapipes(datapipe, only_datapipe, cache)
     d: Dict[DataPipe, Any] = {datapipe: {}}
-=======
-    items = _list_connected_datapipes(datapipe, only_datapipe, cache)
-    d: Dict[IterDataPipe, Any] = {datapipe: {}}
->>>>>>> 25f9400d
     for item in items:
         # Using cache.copy() here is to prevent recursion on a single path rather than global graph
         # Single DataPipe can present multiple times in different paths in graph
