--- conflicted
+++ resolved
@@ -23,12 +23,7 @@
                                                        RnnModelWithPackedSequenceWithState,
                                                        RnnModelWithPackedSequenceWithoutState)
 from test_pytorch_common import (skipIfUnsupportedMinOpsetVersion, skipIfUnsupportedOpsetVersion,
-<<<<<<< HEAD
-                                 skipIfNoLapack, skipScriptTest, skipIfONNXShapeInference,
-                                 skipIfUnsupportedMaxOpsetVersion)
-=======
-                                 skipIfNoLapack, disableScriptTest, skipIfUnsupportedMaxOpsetVersion)
->>>>>>> 293dd63f
+                                 skipIfNoLapack, skipScriptTest, skipIfUnsupportedMaxOpsetVersion)
 from test_pytorch_common import BATCH_SIZE
 from test_pytorch_common import RNN_BATCH_SIZE, RNN_SEQUENCE_LENGTH, RNN_INPUT_SIZE, RNN_HIDDEN_SIZE
 from typing import Dict, List, Optional, Tuple
