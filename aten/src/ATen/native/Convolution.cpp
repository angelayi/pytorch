--- conflicted
+++ resolved
@@ -883,7 +883,11 @@
       return ConvBackend::Miopen;
     }
   } else if (params.use_mkldnn(input, weight)) {
-    return ConvBackend::Mkldnn;
+    if (params.transposed) {
+      return ConvBackend::MkldnnTranspose;
+    } else {
+      return ConvBackend::Mkldnn;
+    }
   } else if (params.use_xnnpack(input, weight, bias)) {
     // Using prepacked conv is preferred, but XNNPACK is still the fastest
     // option for NHWC.
@@ -1102,46 +1106,8 @@
           input.contiguous(backend_memory_format), weight, bias, params.padding, params.output_padding,
           params.stride, params.dilation, params.groups, params.benchmark, params.deterministic);
       break;
-    case ConvBackend::Mkldnn:
+    case ConvBackend::Mkldnn: {
 #if AT_MKLDNN_ENABLED()
-<<<<<<< HEAD
-    TORCH_CHECK(input.options().type_equal(weight.options())
-             || (input.is_mkldnn() && weight.device().is_cpu() && weight.scalar_type() == kFloat),
-             "Input type (", input.toString(), ") and weight type (", weight.toString(),
-             ") should be the same or input should be a MKLDNN tensor and weight is a dense tensor");
-    TORCH_CHECK(!bias.defined() || (input.options().type_equal(bias.options()))
-             || (input.is_mkldnn() && bias.device().is_cpu() && bias.scalar_type() == kFloat),
-             "Input type (", input.toString(), ") and bias type (", bias.toString(),
-             ") should be the same or input should be a MKLDNN tensor and bias is a dense tensor");
-    bool use_channels_last = input.suggest_memory_format() == at::MemoryFormat::ChannelsLast ||
-                             weight.suggest_memory_format() == at::MemoryFormat::ChannelsLast;
-    auto mkldnn_memory_format = use_channels_last ? at::MemoryFormat::ChannelsLast
-                                                  : at::MemoryFormat::Contiguous;
-    if (params.transposed) {
-      if (!input_is_mkldnn) {
-        output = at::mkldnn_convolution_transpose(
-            input.contiguous(mkldnn_memory_format), weight.contiguous(mkldnn_memory_format),
-            bias.defined() ? bias.contiguous() : bias,
-            params.padding, params.output_padding, params.stride, params.dilation, params.groups);
-      } else {
-        // do not call contiguous on mkldnn tensor
-        output = at::mkldnn_convolution_transpose(input, weight, bias,
-            params.padding, params.output_padding, params.stride, params.dilation, params.groups
-        );
-      }
-    } else {
-      if (!input_is_mkldnn) {
-        output = at::mkldnn_convolution(
-            input.contiguous(mkldnn_memory_format), weight.contiguous(mkldnn_memory_format),
-            bias.defined() ? bias.contiguous() : bias,
-            params.padding, params.stride, params.dilation, params.groups);
-      } else {
-        // do not call contiguous on mkldnn tensor
-        output = at::mkldnn_convolution(input, weight, bias,
-            params.padding, params.stride, params.dilation, params.groups);
-      }
-    }
-=======
       TORCH_CHECK(input.options().type_equal(weight.options())
           || (input.is_mkldnn() && weight.device().is_cpu() && weight.scalar_type() == kFloat),
           "Input type (", input.toString(), ") and weight type (", weight.toString(),
@@ -1164,9 +1130,36 @@
           input, weight, bias, params.padding, params.stride, params.dilation, params.groups);
 #else
       TORCH_INTERNAL_ASSERT(false, "Mkldnn backend was selected in PyTorch compiled without mkldnn support");
->>>>>>> 1d51e9e5
 #endif
       break;
+    }
+    case ConvBackend::MkldnnTranspose: {
+#if AT_MKLDNN_ENABLED()
+      TORCH_CHECK(input.options().type_equal(weight.options())
+          || (input.is_mkldnn() && weight.device().is_cpu() && weight.scalar_type() == kFloat),
+          "Input type (", input.toString(), ") and weight type (", weight.toString(),
+          ") should be the same or input should be a MKLDNN tensor and weight is a dense tensor");
+      TORCH_CHECK(!bias.defined() || (input.options().type_equal(bias.options()))
+          || (input.is_mkldnn() && bias.device().is_cpu() && bias.scalar_type() == kFloat),
+          "Input type (", input.toString(), ") and bias type (", bias.toString(),
+          ") should be the same or input should be a MKLDNN tensor and bias is a dense tensor");
+       bool use_channels_last = input.suggest_memory_format() == at::MemoryFormat::ChannelsLast ||
+           weight.suggest_memory_format() == at::MemoryFormat::ChannelsLast;
+       auto mkldnn_memory_format = use_channels_last ? at::MemoryFormat::ChannelsLast
+           : at::MemoryFormat::Contiguous;
+       if (!input.is_mkldnn()) {
+         // need to ensure contiguous for non-mkldnn tensors
+         input = input.contiguous(mkldnn_memory_format);
+         weight = weight.contiguous(mkldnn_memory_format);
+         bias = bias.defined() ? bias.contiguous() : bias;
+       }
+       output = at::mkldnn_convolution_transpose(
+           input, weight, bias, params.padding, params.output_padding, params.stride, params.dilation, params.groups);
+#else
+      TORCH_INTERNAL_ASSERT(false, "Mkldnn backend was selected in PyTorch compiled without mkldnn support");
+#endif
+      break;
+    }
     case ConvBackend::MkldnnEmpty:
 #if AT_MKLDNN_ENABLED()
       output = empty_mkldnn(
