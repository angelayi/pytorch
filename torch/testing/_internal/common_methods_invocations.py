--- conflicted
+++ resolved
@@ -862,12 +862,10 @@
                        SkipInfo('TestCommon', 'test_variant_consistency_jit',
                                 device_type='cuda', dtypes=[torch.float16]),
                    )),
-<<<<<<< HEAD
     OpInfo('div',
            dtypes=all_types_and_complex_and(torch.bool, torch.half, torch.bfloat16),
            sample_inputs_func=sample_inputs_div,
            assert_autodiffed=True),
-=======
     UnaryUfuncInfo('exp',
                    ref=np_unary_ufunc_integer_promotion_wrapper(np.exp),
                    dtypes=all_types_and_complex_and(torch.bool, torch.half),
@@ -882,7 +880,6 @@
                    ),
                    assert_autodiffed=True,
                    safe_casts_outputs=True),
->>>>>>> 3745ce8f
     SpectralFuncInfo('fft.fft',
                      aten_name='fft_fft',
                      ref=np.fft.fft,
