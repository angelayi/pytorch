import functools
from typing import Dict, Callable, Optional, TypeVar, Generic, Iterator

from torch.utils.data.datapipes._typing import _DataPipeMeta
from torch.utils.data._utils.serialization import serialize_fn, SerializationType, deserialize_fn, DILL_AVAILABLE
from torch.utils.data.dataset import Dataset, IterableDataset

__all__ = [
    "DataChunk",
    "DFIterDataPipe",
    "IterDataPipe",
    "MapDataPipe",
]

T = TypeVar('T')
T_co = TypeVar('T_co', covariant=True)

UNTRACABLE_DATAFRAME_PIPES = ['batch',  # As it returns DataChunks
                              'groupby',   # As it returns DataChunks
                              '_dataframes_as_tuples',  # As it unpacks DF
                              'trace_as_dataframe',  # As it used to mark DF for tracing
                              ]


class IterDataPipe(IterableDataset[T_co], metaclass=_DataPipeMeta):
    r"""
    Iterable-style DataPipe.

    All DataPipes that represent an iterable of data samples should subclass this.
    This style of DataPipes is particularly useful when data come from a stream, or
    when the number of samples is too large to fit them all in memory.

    All subclasses should overwrite :meth:`__iter__`, which would return an
    iterator of samples in this DataPipe.

    `IterDataPipe` is lazily initialized and its elements are computed only when ``next()`` is called
    on its iterator.

    These DataPipes can be invoked in two ways, using the class constructor or applying their
    functional form onto an existing `IterDataPipe` (recommended, available to most but not all DataPipes).
    You can chain multiple `IterDataPipe` together to form a pipeline that will perform multiple
    operations in succession.

    Note:
        When a subclass is used with :class:`~torch.utils.data.DataLoader`, each
        item in the DataPipe will be yielded from the :class:`~torch.utils.data.DataLoader`
        iterator. When :attr:`num_workers > 0`, each worker process will have a
        different copy of the DataPipe object, so it is often desired to configure
        each copy independently to avoid having duplicate data returned from the
        workers. :func:`~torch.utils.data.get_worker_info`, when called in a worker
        process, returns information about the worker. It can be used in either the
        dataset's :meth:`__iter__` method or the :class:`~torch.utils.data.DataLoader` 's
        :attr:`worker_init_fn` option to modify each copy's behavior.

    Example:
        >>> from torchdata.datapipes.iter import IterableWrapper, Mapper
        >>> dp = IterableWrapper(range(10))
        >>> map_dp_1 = Mapper(dp, lambda x: x + 1)  # Using class constructor
        >>> map_dp_2 = dp.map(lambda x: x + 1)  # Using functional form (recommended)
        >>> list(map_dp_1)
        [1, 2, 3, 4, 5, 6, 7, 8, 9, 10]
        >>> list(map_dp_2)
        [1, 2, 3, 4, 5, 6, 7, 8, 9, 10]
        >>> filter_dp = map_dp_1.filter(lambda x: x % 2 == 0)
        >>> list(filter_dp)
        [2, 4, 6, 8, 10]
    """
    functions: Dict[str, Callable] = {}
    reduce_ex_hook: Optional[Callable] = None
    getstate_hook: Optional[Callable] = None
    str_hook: Optional[Callable] = None
    repr_hook: Optional[Callable] = None

    def __getattr__(self, attribute_name):
        if attribute_name in IterDataPipe.functions:
            function = functools.partial(IterDataPipe.functions[attribute_name], self)
            return function
        else:
            raise AttributeError("'{0}' object has no attribute '{1}".format(self.__class__.__name__, attribute_name))

    @classmethod
    def register_function(cls, function_name, function):
        cls.functions[function_name] = function

    @classmethod
    def register_datapipe_as_function(cls, function_name, cls_to_register, enable_df_api_tracing=False):
        if function_name in cls.functions:
            raise Exception("Unable to add DataPipe function name {} as it is already taken".format(function_name))

        def class_function(cls, enable_df_api_tracing, source_dp, *args, **kwargs):
            result_pipe = cls(source_dp, *args, **kwargs)
            if isinstance(result_pipe, IterDataPipe):
                if enable_df_api_tracing or isinstance(source_dp, DFIterDataPipe):
                    if function_name not in UNTRACABLE_DATAFRAME_PIPES:
                        result_pipe = result_pipe.trace_as_dataframe()

            return result_pipe

        function = functools.partial(class_function, cls_to_register, enable_df_api_tracing)
        cls.functions[function_name] = function

    def __getstate__(self):
        if IterDataPipe.getstate_hook is not None:
            return IterDataPipe.getstate_hook(self)
        # TODO: Fix `dill` circular dependency - https://github.com/pytorch/data/issues/237
        if DILL_AVAILABLE:
            state_dict = {}
            for k, v in self.__dict__.items():
                if callable(v):
                    state_dict[k] = serialize_fn(v)
                else:
                    state_dict[k] = v
            return state_dict
        else:
            return self.__dict__

    def __setstate__(self, state_dict):
        for k, v in state_dict.items():
            if isinstance(v, tuple) and len(v) == 2 and isinstance(v[1], SerializationType):
                self.__dict__[k] = deserialize_fn(v)
            else:
                self.__dict__[k] = v

    def __reduce_ex__(self, *args, **kwargs):
        if IterDataPipe.reduce_ex_hook is not None:
            try:
                return IterDataPipe.reduce_ex_hook(self)
            except NotImplementedError:
                pass
        return super().__reduce_ex__(*args, **kwargs)

    @classmethod
    def set_getstate_hook(cls, hook_fn):
        if IterDataPipe.getstate_hook is not None and hook_fn is not None:
            raise Exception("Attempt to override existing getstate_hook")
        IterDataPipe.getstate_hook = hook_fn

    @classmethod
    def set_reduce_ex_hook(cls, hook_fn):
        if IterDataPipe.reduce_ex_hook is not None and hook_fn is not None:
            raise Exception("Attempt to override existing reduce_ex_hook")
        IterDataPipe.reduce_ex_hook = hook_fn

    def __repr__(self):
        if self.repr_hook is not None:
            return self.repr_hook(self)
        # Instead of showing <torch. ... .MapperIterDataPipe object at 0x.....>, return the class name
        return str(self.__class__.__qualname__)

    def __str__(self):
        if self.str_hook is not None:
            return self.str_hook(self)
        # Instead of showing <torch. ... .MapperIterDataPipe object at 0x.....>, return the class name
        return str(self.__class__.__qualname__)


class DFIterDataPipe(IterDataPipe):
    def _is_dfpipe(self):
        return True


class MapDataPipe(Dataset[T_co], metaclass=_DataPipeMeta):
    r"""
    Map-style DataPipe.

    All datasets that represent a map from keys to data samples should subclass this.
    Subclasses should overwrite :meth:`__getitem__`, supporting fetching a
    data sample for a given, unique key. Subclasses can also optionally overwrite
    :meth:`__len__`, which is expected to return the size of the dataset by many
    :class:`~torch.utils.data.Sampler` implementations and the default options
    of :class:`~torch.utils.data.DataLoader`.

    These DataPipes can be invoked in two ways, using the class constructor or applying their
    functional form onto an existing `MapDataPipe` (recommend, available to most but not all DataPipes).

    Note:
        :class:`~torch.utils.data.DataLoader` by default constructs an index
        sampler that yields integral indices. To make it work with a map-style
        DataPipe with non-integral indices/keys, a custom sampler must be provided.

    Example:
        >>> from torchdata.datapipes.map import SequenceWrapper, Mapper
        >>> dp = SequenceWrapper(range(10))
        >>> map_dp_1 = dp.map(lambda x: x + 1)  # Using functional form (recommended)
        >>> list(map_dp_1)
        [1, 2, 3, 4, 5, 6, 7, 8, 9, 10]
        >>> map_dp_2 = Mapper(dp, lambda x: x + 1)  # Using class constructor
        >>> list(map_dp_2)
        [1, 2, 3, 4, 5, 6, 7, 8, 9, 10]
        >>> batch_dp = map_dp_1.batch(batch_size=2)
        >>> list(batch_dp)
        [[1, 2], [3, 4], [5, 6], [7, 8], [9, 10]]
    """
    functions: Dict[str, Callable] = {}
<<<<<<< HEAD
    reduce_ex_hook: Optional[Callable] = None
    getstate_hook: Optional[Callable] = None
=======
    str_hook: Optional[Callable] = None
    repr_hook: Optional[Callable] = None
>>>>>>> e90e01ac

    def __getattr__(self, attribute_name):
        if attribute_name in MapDataPipe.functions:
            function = functools.partial(MapDataPipe.functions[attribute_name], self)
            return function
        else:
            raise AttributeError("'{0}' object has no attribute '{1}".format(self.__class__.__name__, attribute_name))

    @classmethod
    def register_function(cls, function_name, function):
        cls.functions[function_name] = function

    @classmethod
    def register_datapipe_as_function(cls, function_name, cls_to_register):
        if function_name in cls.functions:
            raise Exception("Unable to add DataPipe function name {} as it is already taken".format(function_name))

        def class_function(cls, source_dp, *args, **kwargs):
            result_pipe = cls(source_dp, *args, **kwargs)
            return result_pipe

        function = functools.partial(class_function, cls_to_register)
        cls.functions[function_name] = function

    def __getstate__(self):
        if MapDataPipe.getstate_hook is not None:
            return MapDataPipe.getstate_hook(self)
        # TODO: Fix `dill` circular dependency - https://github.com/pytorch/data/issues/237
        if DILL_AVAILABLE:
            state_dict = {}
            for k, v in self.__dict__.items():
                if callable(v):
                    state_dict[k] = serialize_fn(v)
                else:
                    state_dict[k] = v
            return state_dict
        else:
            return self.__dict__

    def __setstate__(self, state_dict):
        for k, v in state_dict.items():
            if isinstance(v, tuple) and len(v) == 2 and isinstance(v[1], SerializationType):
                self.__dict__[k] = deserialize_fn(v)
            else:
                self.__dict__[k] = v

<<<<<<< HEAD
    def __reduce_ex__(self, *args, **kwargs):
        if MapDataPipe.reduce_ex_hook is not None:
            try:
                return MapDataPipe.reduce_ex_hook(self)
            except NotImplementedError:
                pass
        return super().__reduce_ex__(*args, **kwargs)

    @classmethod
    def set_getstate_hook(cls, hook_fn):
        if MapDataPipe.getstate_hook is not None and hook_fn is not None:
            raise Exception("Attempt to override existing getstate_hook")
        MapDataPipe.getstate_hook = hook_fn

    @classmethod
    def set_reduce_ex_hook(cls, hook_fn):
        if MapDataPipe.reduce_ex_hook is not None and hook_fn is not None:
            raise Exception("Attempt to override existing reduce_ex_hook")
        MapDataPipe.reduce_ex_hook = hook_fn
=======
    def __repr__(self):
        if self.repr_hook is not None:
            return self.repr_hook(self)
        # Instead of showing <torch. ... .MapperMapDataPipe object at 0x.....>, return the class name
        return str(self.__class__.__qualname__)

    def __str__(self):
        if self.str_hook is not None:
            return self.str_hook(self)
        # Instead of showing <torch. ... .MapperMapDataPipe object at 0x.....>, return the class name
        return str(self.__class__.__qualname__)
>>>>>>> e90e01ac


class DataChunk(list, Generic[T]):
    def __init__(self, items):
        super().__init__(items)
        self.items = items

    def as_str(self, indent=''):
        res = indent + "[" + ", ".join(str(i) for i in iter(self)) + "]"
        return res

    def __iter__(self) -> Iterator[T]:
        for i in super().__iter__():
            yield i

    def raw_iterator(self) -> T:  # type: ignore[misc]
        for i in self.items:
            yield i<|MERGE_RESOLUTION|>--- conflicted
+++ resolved
@@ -192,13 +192,10 @@
         [[1, 2], [3, 4], [5, 6], [7, 8], [9, 10]]
     """
     functions: Dict[str, Callable] = {}
-<<<<<<< HEAD
     reduce_ex_hook: Optional[Callable] = None
     getstate_hook: Optional[Callable] = None
-=======
     str_hook: Optional[Callable] = None
     repr_hook: Optional[Callable] = None
->>>>>>> e90e01ac
 
     def __getattr__(self, attribute_name):
         if attribute_name in MapDataPipe.functions:
@@ -245,7 +242,6 @@
             else:
                 self.__dict__[k] = v
 
-<<<<<<< HEAD
     def __reduce_ex__(self, *args, **kwargs):
         if MapDataPipe.reduce_ex_hook is not None:
             try:
@@ -265,7 +261,7 @@
         if MapDataPipe.reduce_ex_hook is not None and hook_fn is not None:
             raise Exception("Attempt to override existing reduce_ex_hook")
         MapDataPipe.reduce_ex_hook = hook_fn
-=======
+
     def __repr__(self):
         if self.repr_hook is not None:
             return self.repr_hook(self)
@@ -277,8 +273,6 @@
             return self.str_hook(self)
         # Instead of showing <torch. ... .MapperMapDataPipe object at 0x.....>, return the class name
         return str(self.__class__.__qualname__)
->>>>>>> e90e01ac
-
 
 class DataChunk(list, Generic[T]):
     def __init__(self, items):
