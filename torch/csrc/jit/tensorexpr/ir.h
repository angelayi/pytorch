--- conflicted
+++ resolved
@@ -425,13 +425,10 @@
 
   Load(Dtype dtype, const Buf* base_handle, std::vector<const Expr*> indices);
   Load(const Buf* base_handle, const std::vector<const Expr*>& indices);
-<<<<<<< HEAD
-=======
 
   void set_indices(std::vector<const Expr*> indices) {
     indices_ = indices;
   };
->>>>>>> 7b9764cb
 
  private:
   const Buf* buf_;
