--- conflicted
+++ resolved
@@ -148,6 +148,46 @@
                 rank_to_GPU=rank_to_GPU,
                 dtype=torch.float32,
                 qtype=DQuantType.BFP16)
+
+        @requires_nccl()
+        @sandcastle_skip_if(BACKEND != "nccl", "Only nccl backend supports all_to_all_single_fp16")
+        @skip_if_lt_x_gpu(int(os.environ["WORLD_SIZE"]))
+        def test_all_to_all_single_fp16(self):
+            store = dist.FileStore(self.file_name, int(self.world_size))
+            dist.init_process_group(store=store, rank=self.rank, world_size=self.world_size, backend='nccl')
+            device = torch.device(f"cuda:{self.rank}")
+            group = list(range(0, self.world_size))
+            group_id = dist.new_group(range(self.world_size))
+            rank_to_GPU = self._init_multigpu_helper()
+            self._test_all_to_all_single(
+                group,
+                group_id,
+                self.rank,
+                cuda=True,
+                rank_to_GPU=rank_to_GPU,
+                dtype=torch.float32,
+                qtype=DQuantType.FP16
+            )
+
+        @requires_nccl()
+        @sandcastle_skip_if(BACKEND != "nccl", "Only nccl backend supports all_to_all_single_bfp16")
+        @skip_if_lt_x_gpu(int(os.environ["WORLD_SIZE"]))
+        def test_all_to_all_single_bfp16(self):
+            store = dist.FileStore(self.file_name, int(self.world_size))
+            dist.init_process_group(store=store, rank=self.rank, world_size=self.world_size, backend='nccl')
+            device = torch.device(f"cuda:{self.rank}")
+            group = list(range(0, self.world_size))
+            group_id = dist.new_group(range(self.world_size))
+            rank_to_GPU = self._init_multigpu_helper()
+            self._test_all_to_all_single(
+                group,
+                group_id,
+                self.rank,
+                cuda=True,
+                rank_to_GPU=rank_to_GPU,
+                dtype=torch.float32,
+                qtype=DQuantType.BFP16
+            )
 
         def _test_all_gather(
                 self, group, group_id, rank, cuda=False, rank_to_GPU=None, dtype=torch.float, qtype=None):
@@ -179,56 +219,6 @@
             group,
             group_id,
             rank,
-<<<<<<< HEAD
-            cuda=True,
-            rank_to_GPU=rank_to_GPU,
-            dtype=torch.float32,
-            qtype=DQuantType.BFP16)
-
-    @requires_nccl()
-    @sandcastle_skip_if(BACKEND != "nccl", "Only nccl backend supports all_to_all_single_fp16")
-    @skip_if_lt_x_gpu(int(os.environ["WORLD_SIZE"]))
-    def test_all_to_all_single_fp16(self):
-        group, group_id, rank = self._init_global_test()
-        rank_to_GPU = self._init_multigpu_helper()
-        self._test_all_to_all_single(
-            group,
-            group_id,
-            rank,
-            cuda=True,
-            rank_to_GPU=rank_to_GPU,
-            dtype=torch.float32,
-            qtype=DQuantType.FP16
-        )
-
-    @requires_nccl()
-    @sandcastle_skip_if(BACKEND != "nccl", "Only nccl backend supports all_to_all_single_bfp16")
-    @skip_if_lt_x_gpu(int(os.environ["WORLD_SIZE"]))
-    def test_all_to_all_single_bfp16(self):
-        group, group_id, rank = self._init_global_test()
-        rank_to_GPU = self._init_multigpu_helper()
-        self._test_all_to_all_single(
-            group,
-            group_id,
-            rank,
-            cuda=True,
-            rank_to_GPU=rank_to_GPU,
-            dtype=torch.float32,
-            qtype=DQuantType.BFP16
-        )
-
-    def _test_all_gather(
-            self, group, group_id, rank, cuda=False, rank_to_GPU=None, dtype=torch.float, qtype=DQuantType.FP16):
-        for dest in group:
-            tensor = _build_tensor([dest + 1, dest + 1, dest + 1], rank, dtype=dtype)
-            tensors = [_build_tensor([dest + 1, dest + 1, dest + 1], -1, dtype=dtype) for i in group]
-            expected_tensors = [_build_tensor([dest + 1, dest + 1, dest + 1], i, dtype=dtype) for i in group]
-            if (qtype == DQuantType.BFP16):
-                tensor = _build_tensor([dest + 1, dest + 1], rank, dtype=dtype)
-                tensors = [_build_tensor([dest + 1, dest + 1], -1, dtype=dtype) for i in group]
-                expected_tensors = [
-                    _build_tensor([dest + 1, dest + 1], i, dtype=dtype) for i in group
-=======
             cuda=False,
             rank_to_GPU=None,
             dtype=torch.float,
@@ -243,40 +233,10 @@
                 ]
                 out_tensors = [
                     torch.ones([(rank + 1), size], dtype=dtype) for _ in group
->>>>>>> c39bfea2
                 ]
                 expected_tensors = [
                     torch.ones([rank + 1, size], dtype=dtype) * i for i in group
                 ]
-<<<<<<< HEAD
-                out_tensors = [t.cuda(rank_to_GPU[rank][0]) for t in out_tensors]
-            quantize_alltoall = quant.auto_quantize(dist.all_to_all, qtype, quant_loss=None)
-            quantize_alltoall(out_tensors, in_tensors, group=group_id)
-            for t1, t2 in zip(out_tensors, expected_tensors):
-                self.assertEqual(t1, t2)
-        self._barrier()
-
-    def _test_all_to_all_single(
-        self, group, group_id, rank, cuda=False, rank_to_GPU=None, dtype=torch.float, qtype=DQuantType.FP16
-    ):
-        if group_id is not None:
-            size = len(group)
-            in_splits = [i + 1 for i in group]
-            out_splits = [rank + 1 for _ in group]
-            in_tensor = torch.ones([sum(in_splits), size], dtype=dtype) * rank
-            out_tensor = torch.ones([(rank + 1) * size, size], dtype=dtype)
-            expected_tensor = torch.cat(
-                [torch.ones([rank + 1, size], dtype=dtype) * i for i in group]
-            )
-            if cuda:
-                in_tensor = in_tensor.cuda(rank_to_GPU[rank][0])
-                expected_tensor = expected_tensor.cuda(rank_to_GPU[rank][0])
-                out_tensor = out_tensor.cuda(rank_to_GPU[rank][0])
-            quantize_alltoall_single = quant.auto_quantize(dist.all_to_all_single, qtype, quant_loss=None)
-            quantize_alltoall_single(out_tensor, in_tensor, out_splits=out_splits, in_splits=in_splits, group=group_id)
-            self.assertEqual(out_tensor, expected_tensor)
-        self._barrier()
-=======
                 if cuda:
                     in_tensors = [t.cuda(rank_to_GPU[rank][0]) for t in in_tensors]
                     expected_tensors = [
@@ -288,6 +248,26 @@
                 for t1, t2 in zip(out_tensors, expected_tensors):
                     self.assertEqual(t1, t2)
 
+        def _test_all_to_all_single(
+            self, group, group_id, rank, cuda=False, rank_to_GPU=None, dtype=torch.float, qtype=DQuantType.FP16
+        ):
+            if group_id is not None:
+                size = len(group)
+                in_splits = [i + 1 for i in group]
+                out_splits = [rank + 1 for _ in group]
+                in_tensor = torch.ones([sum(in_splits), size], dtype=dtype) * rank
+                out_tensor = torch.ones([(rank + 1) * size, size], dtype=dtype)
+                expected_tensor = torch.cat(
+                    [torch.ones([rank + 1, size], dtype=dtype) * i for i in group]
+                )
+                if cuda:
+                    rank_to_GPU = rank_to_GPU[rank][0]
+                    in_tensor = in_tensor.cuda(rank_to_GPU)
+                    expected_tensor = expected_tensor.cuda(rank_to_GPU)
+                    out_tensor = out_tensor.cuda(rank_to_GPU)
+                    quantize_alltoall_single = quant.auto_quantize(dist.all_to_all_single, qtype, quant_loss=None)
+                    quantize_alltoall_single(out_tensor, in_tensor, out_splits=out_splits, in_splits=in_splits, group=group_id)
+                    self.assertEqual(out_tensor, expected_tensor)
+
 if __name__ == "__main__":
-    run_tests()
->>>>>>> c39bfea2
+    run_tests()