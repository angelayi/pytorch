--- conflicted
+++ resolved
@@ -3,11 +3,7 @@
 
 from torch.utils.data import IterDataPipe, MapDataPipe
 
-<<<<<<< HEAD
-from typing import Any, Dict, Union, Type
-=======
-from typing import Any, Dict, Set
->>>>>>> 58a07654
+from typing import Any, Dict, Union, Set, Type
 
 DataPipe = Union[IterDataPipe, MapDataPipe]
 reduce_ex_hook = None
@@ -19,7 +15,6 @@
 
 # TODO(VitalyFedyunin): Make sure it works without dill module installed
 def list_connected_datapipes(scan_obj, only_datapipe, cache):
-
     f = io.BytesIO()
     p = pickle.Pickler(f)  # Not going to work for lambdas, but dill infinite loops on typing and can't be used as is
 
@@ -42,46 +37,37 @@
             captured_connections.append(obj)
             return stub_unpickler, ()
 
-    if isinstance(scan_obj, MapDataPipe):
-        cls: Type[DataPipe] = MapDataPipe
-    else:
-        cls = IterDataPipe
+    datapipe_classes: Set[Type[DataPipe]] = {IterDataPipe, MapDataPipe}
 
     try:
-        cls.set_reduce_ex_hook(reduce_hook)
-        if only_datapipe:
-            cls.set_getstate_hook(getstate_hook)
+        for cls in datapipe_classes:
+            cls.set_reduce_ex_hook(reduce_hook)
+            if only_datapipe:
+                cls.set_getstate_hook(getstate_hook)
         p.dump(scan_obj)
     except AttributeError:  # unpickable DataPipesGraph
-        pass  # TODO(VitalyFedyunin): We need to tight this requirement after migrating from old DataLoader
+        pass  # TODO(VitalyFedyunin): We need to tighten this requirement after migrating from old DataLoader
     finally:
-        cls.set_reduce_ex_hook(None)
-        if only_datapipe:
-            cls.set_getstate_hook(None)
+        for cls in datapipe_classes:
+            cls.set_reduce_ex_hook(None)
+            if only_datapipe:
+                cls.set_getstate_hook(None)
     return captured_connections
 
 
 def traverse(datapipe, only_datapipe=False):
-<<<<<<< HEAD
-    if not isinstance(datapipe, (IterDataPipe, MapDataPipe)):
-        raise RuntimeError("Expected `IterDataPipe` or `MapDataPipe`, but {} is found".format(type(datapipe)))
-
-    items = list_connected_datapipes(datapipe, only_datapipe)
-    d: Dict[DataPipe, Any] = {datapipe: {}}
-=======
-    cache: Set[IterDataPipe] = set()
+    cache: Set[DataPipe] = set()
     return _traverse_helper(datapipe, only_datapipe, cache)
 
 
 # Add cache here to prevent infinite recursion on DataPipe
 def _traverse_helper(datapipe, only_datapipe, cache):
-    if not isinstance(datapipe, IterDataPipe):
-        raise RuntimeError("Expected `IterDataPipe`, but {} is found".format(type(datapipe)))
+    if not isinstance(datapipe, (IterDataPipe, MapDataPipe)):
+        raise RuntimeError("Expected `IterDataPipe` or `MapDataPipe`, but {} is found".format(type(datapipe)))
 
     cache.add(datapipe)
     items = list_connected_datapipes(datapipe, only_datapipe, cache)
-    d: Dict[IterDataPipe, Any] = {datapipe: {}}
->>>>>>> 58a07654
+    d: Dict[DataPipe, Any] = {datapipe: {}}
     for item in items:
         # Using cache.copy() here is to prevent recursion on a single path rather than global graph
         # Single DataPipe can present multiple times in different paths in graph
