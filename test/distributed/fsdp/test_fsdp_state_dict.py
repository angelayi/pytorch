--- conflicted
+++ resolved
@@ -481,7 +481,6 @@
                 pass
 
     @skip_if_lt_x_gpu(2)
-<<<<<<< HEAD
     def test_transformer_full_state_dict_checkpoint(self):
         default = torch.distributed.distributed_c10d._get_default_group()
         model = self._get_wrapped_model(group=default)
@@ -511,9 +510,6 @@
                     self.assertEqual(p1, p2)
 
     @skip_if_lt_x_gpu(2)
-    @parametrize("state_dict_rank0_and_offload", [True, False])
-=======
->>>>>>> 62c5ea20
     def test_state_dict_with_ignored_modules(self, state_dict_rank0_and_offload):
         # Initialize an FSDP-wrapped model with an ignored module
         model = Model(wrap_fsdp=True).cuda()
@@ -525,20 +521,11 @@
         with FSDP.state_dict_type(fsdp_model, StateDictType.FULL_STATE_DICT):
             sd = fsdp_model.state_dict()
 
-<<<<<<< HEAD
         with fsdp_model.summon_full_params(fsdp_model):
             buffer_names = dict(fsdp_model.named_buffers()).keys()
 
-        self._validate_state_dict_contents(
-            sd, state_dict_rank0_and_offload, ignored_param_to_param_name.values(),
-            buffer_names=buffer_names
-        )
-
-        if not state_dict_rank0_and_offload or self.rank == 0:
-            self._validate_buffers(buffer_names, sd)
-
-=======
->>>>>>> 62c5ea20
+        self._validate_buffers(buffer_names, sd)
+
         with FSDP.summon_full_params(fsdp_model):
             fsdp_params = deepcopy(list(fsdp_model.parameters()))
         # Check that the ignored parameters are not cloned
