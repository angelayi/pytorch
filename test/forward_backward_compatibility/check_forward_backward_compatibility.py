--- conflicted
+++ resolved
@@ -111,12 +111,8 @@
     ("aten::_transform_bias_rescale_qkv", datetime.date(9999, 1, 1)),
     ("aten::scatter_reduce.two", datetime.date(2022, 4, 15)),
     ("aten::_s_where", datetime.date(2022, 9, 30)),
-<<<<<<< HEAD
-    ("aten::quantized_max_pool2d", datetime.date(2022, 4, 15)),
-    ("aten::quantized_max_pool1d", datetime.date(2022, 4, 15)),
-=======
     ("aten::quantized_max_pool2d", datetime.date(2022, 4, 25)),
->>>>>>> 87535daf
+    ("aten::quantized_max_pool1d", datetime.date(2022, 4, 25)),
     ("quantized::conv2d_cudnn", datetime.date(2022, 3, 22)),
     ("quantized::conv2d_relu_cudnn", datetime.date(2022, 3, 22)),
     ("quantized::softmax", datetime.date(2022, 4, 15)),
