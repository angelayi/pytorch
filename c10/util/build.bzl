--- conflicted
+++ resolved
@@ -1,5 +1,12 @@
 def define_rules(rules):
     rules.package(default_visibility = ["//:__subpackages__"])
+
+    rules.cc_library(
+        name = "Array",
+        hdrs = ["Array.h"],
+        srcs = ["Array.cpp"],
+        deps = [":C++17"],
+    )
 
     rules.cc_library(
         name = "C++17",
@@ -33,21 +40,4 @@
             ],
         ),
         visibility = ["//:__pkg__"],
-<<<<<<< HEAD
-    )
-
-    rules.cc_library(
-        name = "Array",
-        hdrs = ["Array.h"],
-        srcs = ["Array.cpp"],
-        deps = [":C++17"],
-    )
-
-    rules.cc_library(
-        name = "C++17",
-        hdrs = ["C++17.h"],
-        srcs = ["C++17.cpp"],
-        deps = ["//c10/macros:Macros"],
-=======
->>>>>>> 05c9eb8a
     )